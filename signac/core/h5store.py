--- conflicted
+++ resolved
@@ -16,25 +16,31 @@
     from collections.abc import Mapping
     from collections.abc import MutableMapping
 
-try:
-    import pandas as pd
-
-    def _group_is_pandas_type(group):
-        return 'pandas_type' in group.attrs
-
-    def _is_pandas_type(value):
-        return isinstance(value, pd.core.generic.PandasObject)
-
-except ImportError:
-
-    def _is_pandas_object(value):
-        return False
-
-    def _group_is_pandas_type(group):
-        if 'pandas_type' in group.attrs:
-            logger.warning(
-                "The object stored under group '{}' appears to be a pandas object, but pandas "
-                "is not installed!".format(group))
+
+def _group_is_pandas_type(group):
+    return 'pandas_type' in group.attrs
+
+
+_is_pandas_type = None
+_pandas = None
+
+
+def _load_pandas():
+    # Late binding to improve import performance.
+    global _pandas
+    global _is_pandas_type
+
+    if _pandas is None or _is_pandas_type is None:
+        try:
+            import pandas
+
+            def _is_pandas_type(value):
+                return isinstance(value, pandas.core.generic.PandasObject)
+        except ImportError:
+            def _is_pandas_type(value):
+                return False    # Must be False when pandas is not available.
+        else:
+            _pandas = pandas
 
 
 def _requires_tables():
@@ -45,50 +51,13 @@
             "Storing and loading pandas objects requires the PyTables package.")
 
 
-def _group_is_pandas_type(group):
-    return 'pandas_type' in group.attrs
-
-
-_is_pandas_type = None
-_pandas = None
-
-
-def _load_pandas():
-    # Late binding to improve import performance.
-    global _pandas
-    global _is_pandas_type
-
-    if _pandas is None or _is_pandas_type is None:
-        try:
-            import pandas
-
-            def _is_pandas_type(value):
-                return isinstance(value, pandas.core.generic.PandasObject)
-        except ImportError:
-            def _is_pandas_type(value):
-                return False    # Must be False when pandas is not available.
-        else:
-            _pandas = pandas
-
-
-def _requires_tables():
-    try:
-        import tables  # noqa
-    except ImportError:
-        raise ImportError(
-            "Storing and loading pandas objects requires the PyTables package.")
-
-
 logger = logging.getLogger(__name__)
 
 
 def _h5set(file, grp, key, value, path=None):
     """Set a key in an h5py container, recursively converting Mappings to h5py
     groups and transparently handling None."""
-<<<<<<< HEAD
-=======
     import numpy    # h5py depends on numpy, so this is safe.
->>>>>>> 72fd8d6d
     path = path + '/' + key if path else key
 
     if key in grp:
@@ -99,17 +68,7 @@
             _h5set(file, subgrp, k, v, path)
     elif value is None:
         grp.create_dataset(key, data=None, shape=None, dtype='f')
-<<<<<<< HEAD
-    elif _is_pandas_type(value):
-        _requires_tables()
-        file.flush()
-        with pd.HDFStore(file._filename) as store:
-            store[path] = value
-        file.flush()
-    else:
-=======
     elif isinstance(value, (int, float, str, bool, array.array)):  # officially supported types
->>>>>>> 72fd8d6d
         grp[key] = value
     elif type(value).__module__ == numpy.__name__:       # numpy types
         grp[key] = value
@@ -117,10 +76,10 @@
         _load_pandas()   # might be a pandas type
         if _is_pandas_type(value):
             _requires_tables()
-            file.close()
+            file.flush()
             with _pandas.HDFStore(file._filename) as store:
                 store[path] = value
-            file.open()
+            file.flush()
         else:
             grp[key] = value
             warnings.warn(
@@ -134,16 +93,10 @@
     result = grp[key]
 
     if _group_is_pandas_type(result):
-<<<<<<< HEAD
-        _requires_tables()
-        grp.file.flush()
-        with pd.HDFStore(grp.file.filename) as store:
-=======
         _load_pandas()
         _requires_tables()
         grp.file.flush()
         with _pandas.HDFStore(grp.file.filename) as store:
->>>>>>> 72fd8d6d
             return store[path]
     try:
         shape = result.shape
@@ -153,11 +106,7 @@
             return result[()]
     except AttributeError:
         if isinstance(result, MutableMapping):
-<<<<<<< HEAD
-            return H5Group(result, file, path)
-=======
             return H5Group(file, path)
->>>>>>> 72fd8d6d
         else:
             return result
 
@@ -195,14 +144,6 @@
 
 class H5Group(MutableMapping):
     """An abstraction layer over h5py's Group objects, to manage and return data."""
-<<<<<<< HEAD
-    _PROTECTED_KEYS = ('_file', '_path')
-
-    def __init__(self, group, file, path):
-        self._file = file
-        self._path = path
-
-=======
 
     __slots__ = ['_file', '_path']
 
@@ -210,19 +151,11 @@
         self._file = file
         self._path = path
 
->>>>>>> 72fd8d6d
     @property
     def _group(self):
         return self._file._file[self._path]
 
     def __getitem__(self, key):
-<<<<<<< HEAD
-        return _h5get(self._file, self._group, key, self._path)
-
-    def __setitem__(self, key, value):
-        _h5set(self._file, self._group, key, value, self._path)
-        return value
-=======
         with _ensure_open(self._file):
             return _h5get(self._file, self._group, key, self._path)
 
@@ -230,25 +163,17 @@
         with _ensure_open(self._file):
             _h5set(self._file, self._group, _validate_key(key), value, self._path)
             return value
->>>>>>> 72fd8d6d
 
     def __delitem__(self, key):
         with _ensure_open(self._file):
             del self._group[key]
 
     def __getattr__(self, name):
-<<<<<<< HEAD
-        if name in self._group.keys():
-            return self.__getitem__(name)
-        else:
-            return getattr(self._group, name)
-=======
         with _ensure_open(self._file):
             if name in self._group.keys():
                 return self.__getitem__(name)
             else:
                 return getattr(self._group, name)
->>>>>>> 72fd8d6d
 
     def __setattr__(self, key, value):
         if key.startswith('__') or key in self.__slots__:
@@ -273,12 +198,6 @@
                 return self._group == other._group
             else:
                 return super(H5Group, self).__eq__(other)
-
-    def __eq__(self, other):
-        if type(other) == type(self):
-            return self._group == other._group
-        else:
-            return super(H5Group, self).__eq__(other)
 
 
 class H5Store(MutableMapping):
@@ -339,15 +258,6 @@
 
     def __getitem__(self, key):
         key = key if key.startswith('/') else '/' + key
-<<<<<<< HEAD
-        self._ensure_open()
-        return _h5get(self, self._file, key)
-
-    def __setitem__(self, key, value):
-        self._ensure_open()
-        _h5set(self, self._file, _validate_key(key), value)
-        return value
-=======
         with _ensure_open(self):
             return _h5get(self, self._file, key)
 
@@ -355,7 +265,6 @@
         with _ensure_open(self):
             _h5set(self, self._file, _validate_key(key), value)
             return value
->>>>>>> 72fd8d6d
 
     def __delitem__(self, key):
         with _ensure_open(self):
