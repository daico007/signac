# Copyright (c) 2018 The Regents of the University of Michigan
# All rights reserved.
# This software is licensed under the BSD 3-Clause License.
from __future__ import print_function
import os
import stat
import re
import logging
import warnings
import errno
import collections
import uuid
import gzip
import time
<<<<<<< HEAD
import shutil
import tarfile
from zipfile import ZipFile, ZIP_DEFLATED
=======
from contextlib import contextmanager
>>>>>>> b31ba3ed
from itertools import chain, groupby
from multiprocessing.pool import ThreadPool

from .. import syncutil
from ..core.json import json
from ..core.jsondict import JSONDict
from .collection import Collection
from .collection import _traverse_filter
from ..common import six
from ..common.config import load_config
from ..sync import sync_projects
from .job import Job
from .hashing import calc_id
from .indexing import SignacProjectCrawler
from .indexing import MasterCrawler
from .utility import _mkdir_p, split_and_print_progress
from .schema import ProjectSchema
from .errors import WorkspaceError
from .errors import DestinationExistsError
from .errors import JobsCorruptedError
if six.PY2:
    from collections import Mapping
else:
    from collections.abc import Mapping

logger = logging.getLogger(__name__)

JOB_ID_REGEX = re.compile('[a-f0-9]{32}')

ACCESS_MODULE_MINIMAL = """import signac

def get_indexes(root):
    yield signac.get_project(root).index()
"""

ACCESS_MODULE_MASTER = """#!/usr/bin/env python
# -*- coding: utf-8 -*-
import signac

def get_indexes(root):
    yield signac.get_project(root).index()

if __name__ == '__main__':
    with signac.Collection.open('index.txt') as index:
        signac.export(signac.index(), index, update=True)
"""


class JobSearchIndex(object):
    """Search for sepcific jobs with filters.

    The JobSearchIndex allows to search for job_ids,
    that are part of an index, which match specific
    statepoint filters or job document filters.

    :param index: A document index.
    """

    def __init__(self, index, _trust=False):
        self._collection = Collection(index, _trust=_trust)

    def __len__(self):
        return len(self._collection)

    def _resolve_statepoint_filter(self, q):
        for k, v in q.items():
            if k in ('$and', '$or'):
                if not isinstance(v, list) or isinstance(v, tuple):
                    raise ValueError(
                        "The argument to a logical operator must be a sequence (e.g. a list)!")
                yield k, [dict(self._resolve_statepoint_filter(i)) for i in v]
            else:
                yield 'statepoint.{}'.format(k), v

    def find_job_ids(self, filter=None, doc_filter=None):
        """Find the job_ids of all jobs matching the filters.

        The optional filter arguments must be a Mapping of key-value
        pairs and JSON serializable.

        :param filter: A mapping of key-value pairs that all
            indexed job statepoints are compared against.
        :type filter: Mapping
        :param doc_filter: A mapping of key-value pairs that all
            indexed job documents are compared against.
        :yields: The ids of all indexed jobs matching both filters.
        :raise TypeError: If the filters are not JSON serializable.
        :raises ValueError: If the filters are invalid.
        :raises RuntimeError: If the filters are not supported
            by the index.
        """
        if filter is None:
            f = dict()
        else:
            f = dict(self._resolve_statepoint_filter(filter))
        if doc_filter is not None:
            f.update(doc_filter)
        return self._collection._find(f)


class Project(object):
    """The handle on a signac project.

    Application developers should usually not need to
    directly instantiate this class, but use
    :func:`signac.get_project` instead."""
    Job = Job

    FN_DOCUMENT = 'signac_project_document.json'
    "The project's document filename."

    FN_STATEPOINTS = 'signac_statepoints.json'
    "The default filename to read from and write statepoints to."

    FN_CACHE = '.signac_sp_cache.json.gz'
    "The default filename for the state point cache file."

    def __init__(self, config=None):
        if config is None:
            config = load_config()
        self._config = config

        # Ensure that the project id is configured.
        self.get_id()

        # Prepare project document
        self._fn_doc = os.path.join(self._rd, self.FN_DOCUMENT)
        self._document = None

        # Internal caches
        self._index_cache = dict()
        self._sp_cache = dict()
        self._sp_cache_misses = 0
        self._sp_cache_warned = False
        self._sp_cache_miss_warning_threshold = self._config.get(
            'statepoint_cache_miss_warning_threshold', 500)

    def __str__(self):
        "Returns the project's id."
        return str(self.get_id())

    def __repr__(self):
        return "{type}({{'project': '{id}', 'project_dir': '{rd}',"\
               " 'workspace_dir': '{wd}'}})".format(
                    type=self.__class__.__module__ + '.' + self.__class__.__name__,
                    id=self.get_id(),
                    rd=self.root_directory(),
                    wd=self.workspace())

    def __eq__(self, other):
        return repr(self) == repr(other)

    @property
    def config(self):
        "The project's configuration."
        return self._config

    @property
    def _rd(self):
        "The project root directory."
        return self._config['project_dir']

    @property
    def _wd(self):
        wd = os.path.expandvars(self._config.get('workspace_dir', 'workspace'))
        if os.path.isabs(wd):
            return wd
        else:
            return os.path.join(self._rd, wd)

    def root_directory(self):
        "Returns the project's root directory."
        return self._rd

    def workspace(self):
        """Returns the project's workspace directory.

        The workspace defaults to `project_root/workspace`.
        Configure this directory with the 'workspace_dir'
        attribute.
        If the specified directory is a relative path,
        the absolute path is relative from the project's
        root directory.

        .. note::
            The configuration will respect environment variables,
            such as $HOME."""
        return self._wd

    def get_id(self):
        """Get the project identifier.

        :return: The project id.
        :rtype: str
        :raises LookupError: If no project id could be determined.
        """
        try:
            return str(self.config['project'])
        except KeyError:
            raise LookupError(
                "Unable to determine project id ."
                "Are you sure '{}' is a signac project path?".format(
                    os.path.abspath(self.config.get('project_dir', os.getcwd()))))

    def min_len_unique_id(self):
        "Determine the minimum length required for an id to be unique."
        job_ids = list(self.find_job_ids())
        tmp = set()
        for i in range(32):
            tmp.clear()
            for _id in job_ids:
                if _id[:i] in tmp:
                    break
                else:
                    tmp.add(_id[:i])
            else:
                break
        return i

    def fn(self, filename):
        """Prepend a filename with the project's root directory path.

        :param filename: The filename of the file.
        :type filename: str
        :return: The joined path of project root directory and filename.
        """
        return os.path.join(self.root_directory(), filename)

    def isfile(self, filename):
        """True if a file with filename exists in the project's root directory.

        :param filename: The filename of the file.
        :type filename: str
        :return: True if a file with filename exists in the project's root
            directory.
        :rtype: bool
        """
        return os.path.isfile(self.fn(filename))

    def _reset_document(self, new_doc):
        if not isinstance(new_doc, Mapping):
            raise ValueError("The document must be a mapping.")
        dirname, filename = os.path.split(self._fn_doc)
        fn_tmp = os.path.join(dirname, '._{uid}_{fn}'.format(
            uid=uuid.uuid4(), fn=filename))
        with open(fn_tmp, 'wb') as tmpfile:
            tmpfile.write(json.dumps(new_doc).encode())
        if six.PY2:
            os.rename(fn_tmp, self._fn_doc)
        else:
            os.replace(fn_tmp, self._fn_doc)

    @property
    def document(self):
        """The document associated with this project.

        :return: The project document handle.
        :rtype: :class:`~.JSONDict`
        """
        if self._document is None:
            self._document = JSONDict(filename=self._fn_doc, write_concern=True)
        return self._document

    @document.setter
    def document(self, new_doc):
        self._reset_document(new_doc)

    @property
    def doc(self):
        """The document associated with this project.

        Alias for :attr:`~.document`.

        :return: The project document handle.
        :rtype: :class:`~.JSONDict`
        """
        return self.document

    @doc.setter
    def doc(self, new_doc):
        self.document = new_doc

    def open_job(self, statepoint=None, id=None):
        """Get a job handle associated with a statepoint.

        This method returns the job instance associated with
        the given statepoint or job id.
        Opening a job by a valid statepoint never fails.
        Opening a job by id, requires a lookup of the statepoint
        from the job id, which may fail if the job was not
        previously initialized.

        :param statepoint: The job's unique set of parameters.
        :type statepoint: mapping
        :param id: The job id.
        :type id: str
        :return: The job instance.
        :rtype: :class:`~.Job`
        :raises KeyError:
            If the attempt to open the job by id fails.
        :raises LookupError: If the attempt to open the job by an
            abbreviated id returns more than one match.
        """
        if (id is None) == (statepoint is None):
            raise ValueError(
                "You need to either provide the statepoint or the id.")
        if id is None:
            job = self.Job(project=self, statepoint=statepoint)
        else:
            if len(id) < 32:
                job_ids = self.find_job_ids()
                matches = [_id for _id in job_ids if _id.startswith(id)]
                if len(matches) == 1:
                    id = matches[0]
                elif len(matches) > 1:
                    raise LookupError(id)
            job = self.Job(project=self, statepoint=self.get_statepoint(id), _trust=True)
        if job.get_id() not in self._sp_cache:
            self._register(job)
        return job

    def _job_dirs(self):
        try:
            for d in os.listdir(self._wd):
                if JOB_ID_REGEX.match(d):
                    yield d
        except OSError as error:
            if error.errno == errno.ENOENT:
                if os.path.islink(self._wd):
                    raise WorkspaceError(
                        "The link '{}' pointing to the workspace is broken.".format(self._wd))
                elif not os.path.isdir(os.path.dirname(self._wd)):
                    logger.warning(
                        "The path to the workspace directory "
                        "('{}') does not exist.".format(os.path.dirname(self._wd)))
                else:
                    logger.info("The workspace directory '{}' does not exist!".format(self._wd))
            else:
                logger.error("Unable to access the workspace directory '{}'.".format(self._wd))
                raise WorkspaceError(error)

    def num_jobs(self):
        "Return the number of initialized jobs."
        return len(list(self._job_dirs()))

    __len__ = num_jobs

    def __contains__(self, job):
        """Determine whether job is in the project's data space.

        :param job: The job to test for initialization.
        :type job: :py:class:`~.Job`
        :returns: True when the job is initialized for this project.
        :rtype: bool
        """
        return job.get_id() in self.find_job_ids()

    def build_job_search_index(self, index, _trust=False):
        """Build a job search index.

        :param index: A document index.
        :type index: list
        :returns: A job search index based on the provided index.
        :rtype: :class:`~.JobSearchIndex`
        """
        return JobSearchIndex(index=index, _trust=_trust)

    def build_job_statepoint_index(self, exclude_const=False, index=None):
        """Build a statepoint index to identify jobs with specific parameters.

        This method generates pairs of state point keys and mappings of values
        to a set of all corresponding job ids. The pairs are ordered by the number
        of different values.
        Since state point keys may be nested, they are represented as a tuple.
        For example:

        .. code-block:: python

            >>> for i in range(4):
            ...     project.open_job({'a': i, 'b': {'c': i % 2}}).init()
            ...
            >>> for key, value in project.build_job_statepoint_index():
            ...     print(key)
            ...     pprint.pprint(value)
            ...
            ('b', 'c')
            defaultdict(<class 'set'>,
                        {0: {'3a530c13bfaf57517b4e81ecab6aec7f',
                             '4e9a45a922eae6bb5d144b36d82526e4'},
                         1: {'d49c6609da84251ab096654971115d0c',
                             '5c2658722218d48a5eb1e0ef7c26240b'}})
            ('a',)
            defaultdict(<class 'set'>,
                        {0: {'4e9a45a922eae6bb5d144b36d82526e4'},
                         1: {'d49c6609da84251ab096654971115d0c'},
                         2: {'3a530c13bfaf57517b4e81ecab6aec7f'},
                         3: {'5c2658722218d48a5eb1e0ef7c26240b'}})

        Values that are constant over the complete data space can be optionally
        ignored with the exclude_const argument set to True.

        :param exclude_const: Exclude entries that are shared by all jobs
            that are part of the index.
        :type exclude_const: bool
        :param index: A document index.
        :yields: Pairs of state point keys and mappings of values to a set of all
            corresponding job ids.
        """
        if index is None:
            index = self.index(include_job_document=False)
        collection = Collection(index, _trust=True)
        for doc in collection.find():
            for key, _ in _traverse_filter(doc):
                if key == '_id' or key.split('.')[0] != 'statepoint':
                    continue
                collection.index(key, build=True)
        tmp = collection._indexes
        for k in sorted(tmp, key=lambda k: (len(tmp[k]), k)):
            if exclude_const and len(tmp[k]) == 1 \
                    and len(tmp[k][list(tmp[k].keys())[0]]) == len(collection):
                continue
            yield tuple(k.split('.')[1:]), tmp[k]

    def detect_schema(self, exclude_const=False, subset=None, index=None):
        """Detect the project's state point schema.

        :param exclude_const:
            Exclude all state point keys that are shared by all jobs within this project.
        :type exclude_const:
            bool
        :param subset:
            A sequence of jobs or job ids specifying a subset over which the state point
            schema should be detected.
        :param index:
            A document index.
        :returns:
            The detected project schema.
        :rtype:
            `signac.contrib.schema.ProjectSchema`
        """
        if index is None:
            index = self.index(include_job_document=False)
        if subset is not None:
            subset = {str(s) for s in subset}
            index = [doc for doc in index if doc['_id'] in subset]
        statepoint_index = self.build_job_statepoint_index(exclude_const=exclude_const, index=index)
        return ProjectSchema.detect(statepoint_index)

    def find_job_ids(self, filter=None, doc_filter=None, index=None):
        """Find the job_ids of all jobs matching the filters.

        The optional filter arguments must be a Mapping of key-value
        pairs and JSON serializable.

        .. note::
            Providing a pre-calculated index may vastly increase the
            performance of this function.

        :param filter: A mapping of key-value pairs that all
            indexed job statepoints are compared against.
        :type filter: Mapping
        :param doc_filter: A mapping of key-value pairs that all
            indexed job documents are compared against.
        :param index: A document index.
        :yields: The ids of all indexed jobs matching both filters.
        :raise TypeError: If the filters are not JSON serializable.
        :raises ValueError: If the filters are invalid.
        :raises RuntimeError: If the filters are not supported
            by the index.
        """
        if filter is None and doc_filter is None and index is None:
            return list(self._job_dirs())
        if index is None:
            if doc_filter is None:
                index = self._sp_index()
            else:
                index = self.index(include_job_document=True)
        search_index = self.build_job_search_index(index, _trust=True)
        return search_index.find_job_ids(filter=filter, doc_filter=doc_filter)

    def find_jobs(self, filter=None, doc_filter=None, index=None):
        """Find all jobs in the project's workspace.

        The optional filter arguments must be a Mapping of key-value
        pairs and JSON serializable.

        .. note::
            Providing a pre-calculated index may vastly increase the
            performance of this function.

        :param filter: A mapping of key-value pairs that all
            indexed job statepoints are compared against.
        :type filter: Mapping
        :param doc_filter: A mapping of key-value pairs that all
            indexed job documents are compared against.
        :yields: Instances of :class:`~signac.contrib.job.Job`
        :raise TypeError: If the filters are not JSON serializable.
        :raises ValueError: If the filters are invalid.
        :raises RuntimeError: If the filters are not supported
            by the index.
        """
        return JobsCursor(self, self.find_job_ids(filter, doc_filter, index))

    def __iter__(self):
        return self.find_jobs()

    def groupby(self, key=None, default=None):
        """Groups jobs according to one or more statepoint parameters.
        This method can be called on any :class:`~.JobsCursor` such as
        the one returned by :meth:`find_jobs` or by iterating over a
        project. Examples:

        .. code-block:: python

            # Group jobs by statepoint parameter 'a'.
            for key, group in project.groupby('a'):
                print(key, list(group))

            # Find jobs where job.sp['a'] is 1 and group them
            # by job.sp['b'] and job.sp['c'].
            for key, group in project.find_jobs({'a': 1}).groupby(('b', 'c')):
                print(key, list(group))

            # Group by job.sp['d'] and job.document['count'] using a lambda.
            for key, group in project.groupby(
                lambda job: (job.sp['d'], job.document['count'])
            ):
                print(key, list(group))

        If `key` is None, jobs are grouped by identity (by id), placing one job
        into each group.

        :param key:
            The statepoint grouping parameter(s) passed as a string, iterable of strings,
            or a function that will be passed one argument, the job.
        :type key:
            str, iterable, or function
        :param default:
            A default value to be used when a given state point key is not present (must
            be sortable).
        """
        return self.__iter__().groupby(key, default=default)

    def groupbydoc(self, key=None, default=None):
        """Groups jobs according to one or more document values.
        This method can be called on any :class:`~.JobsCursor` such as
        the one returned by :meth:`find_jobs` or by iterating over a
        project. Examples:

        .. code-block:: python

            # Group jobs by document value 'a'.
            for key, group in project.groupbydoc('a'):
                print(key, list(group))

            # Find jobs where job.sp['a'] is 1 and group them
            # by job.document['b'] and job.document['c'].
            for key, group in project.find_jobs({'a': 1}).groupbydoc(('b', 'c')):
                print(key, list(group))

            # Group by whether 'd' is a field in the job.document using a lambda.
            for key, group in project.groupbydoc(lambda doc: 'd' in doc):
                print(key, list(group))

        If `key` is None, jobs are grouped by identity (by id), placing one job
        into each group.

        :param key:
            The statepoint grouping parameter(s) passed as a string, iterable of strings,
            or a function that will be passed one argument, `job.document`.
        :type key:
            str, iterable, or function
        :param default:
            A default value to be used when a given state point key is not present (must
            be sortable).
        """
        return self.__iter__().groupbydoc(key, default=default)

    def find_statepoints(self, filter=None, doc_filter=None, index=None, skip_errors=False):
        """Find all statepoints in the project's workspace.

        :param filter: If not None, only yield statepoints matching the filter.
        :type filter: mapping
        :param skip_errors: Show, but otherwise ignore errors while
            iterating over the workspace. Use this argument to repair
            a corrupted workspace.
        :type skip_errors: bool
        :yields: statepoints as dict"""
        warnings.warn(
            "The Project.find_statepoints() method is deprecated.",
            DeprecationWarning)

        if index is None:
            index = self.index(include_job_document=False)
        if skip_errors:
            index = _skip_errors(index, logger.critical)
        jobs = self.find_jobs(filter, doc_filter, index)
        if skip_errors:
            jobs = _skip_errors(jobs, logger.critical)
        for job in jobs:
            yield dict(job._statepoint)

    def read_statepoints(self, fn=None):
        """Read all statepoints from a file.

        :param fn: The filename of the file containing the statepoints,
            defaults to :const:`~signac.contrib.project.Project.FN_STATEPOINTS`.
        :type fn: str

        See also :meth:`dump_statepoints` and :meth:`write_statepoints`.
        """
        if fn is None:
            fn = self.fn(self.FN_STATEPOINTS)
        # See comment in write statepoints.
        with open(fn, 'r') as file:
            return json.loads(file.read())

    def dump_statepoints(self, statepoints):
        """Dump the statepoints and associated job ids.

        Equivalent to:

        .. code-block:: python

            {project.open_job(sp).get_id(): sp for sp in statepoints}

        :param statepoints: A list of statepoints.
        :type statepoints: iterable
        :return: A mapping, where the key is the job id
                 and the value is the statepoint.
        :rtype: dict
        """
        return {calc_id(sp): sp for sp in statepoints}

    def write_statepoints(self, statepoints=None, fn=None, indent=2):
        """Dump statepoints to a file.

        If the file already contains statepoints, all new statepoints
        will be appended, while the old ones are preserved.

        :param statepoints: A list of statepoints,
            defaults to all statepoints which are defined in the workspace.
        :type statepoints: iterable
        :param fn: The filename of the file containing the statepoints,
            defaults to :const:`~signac.contrib.project.FN_STATEPOINTS`.
        :type fn: str
        :param indent: Specify the indentation of the json file.
        :type indent: int

        See also :meth:`dump_statepoints`.
        """
        if fn is None:
            fn = self.fn(self.FN_STATEPOINTS)
        try:
            tmp = self.read_statepoints(fn=fn)
        except IOError as error:
            if not error.errno == errno.ENOENT:
                raise
            tmp = dict()
        if statepoints is None:
            job_ids = self._job_dirs()
            _cache = {_id: self.get_statepoint(_id) for _id in job_ids}
        else:
            _cache = {calc_id(sp): sp for sp in statepoints}

        tmp.update(_cache)
        logger.debug("Writing state points file with {} entries.".format(len(tmp)))
        with open(fn, 'w') as file:
            file.write(json.dumps(tmp, indent=indent))

    def _register(self, job):
        "Register the job within the local index."
        self._sp_cache[job._id] = dict(job._statepoint)

    def _get_statepoint_from_workspace(self, jobid):
        "Attempt to read the statepoint from the workspace."
        fn_manifest = os.path.join(self._wd, jobid, self.Job.FN_MANIFEST)
        try:
            with open(fn_manifest, 'rb') as manifest:
                return json.loads(manifest.read().decode())
        except (IOError, ValueError) as error:
            if os.path.isdir(os.path.join(self._wd, jobid)):
                logger.error(
                    "Error while trying to access state "
                    "point manifest file of job '{}': '{}'.".format(jobid, error))
                raise JobsCorruptedError([jobid])
            raise KeyError(jobid)

    def get_statepoint(self, jobid, fn=None):
        """Get the statepoint associated with a job id.

        The state point is retrieved from the internal cache, from
        the workspace or from a state points file.

        :param jobid:
            A job id to get the statepoint for.
        :type jobid:
            str
        :param fn:
            The filename of the file containing the statepoints, defaults
            to :const:`~signac.contrib.project.FN_STATEPOINTS`.
        :type fn:
            str
        :return:
            The state point corresponding to jobid.
        :rtype:
            dict
        :raises KeyError:
            If the state point associated with jobid could not be found.
        :raises JobsCorruptedError:
            If the state point manifest file corresponding to jobid is
            inaccessible or corrupted.
        """
        if not self._sp_cache:
            self._read_cache()
        try:
            if jobid in self._sp_cache:
                return self._sp_cache[jobid]
            else:
                self._sp_cache_misses += 1
                if not self._sp_cache_warned and\
                        self._sp_cache_misses > self._sp_cache_miss_warning_threshold:
                    logger.debug(
                        "High number of state point cache misses. Consider "
                        "to update cache with the Project.update_cache() method.")
                    self._sp_cache_warned = True
                sp = self._get_statepoint_from_workspace(jobid)
        except KeyError as error:
            try:
                sp = self.read_statepoints(fn=fn)[jobid]
            except IOError as io_error:
                if io_error.errno != errno.ENOENT:
                    raise io_error
                else:
                    raise error
        self._sp_cache[jobid] = sp
        return sp

    def create_linked_view(self, prefix=None, job_ids=None, index=None):
        """Create or update a persistent linked view of the selected data space.

        This method determines unique paths for each job based on the job's
        statepoint and creates symbolic links to the associated workspace
        directories. This is useful for browsing through the data space in a
        human-readable manner.

        Assuming that the parameter space is

            * a=0, b=0
            * a=1, b=0
            * a=2, b=0
            * ...,

        where *b* does not vary over all statepoints, this method will create
        the following *symbolic links* within the specified view prefix:

        .. code-block:: bash

            view/a/0/job -> /path/to/workspace/7f9fb369851609ce9cb91404549393f3
            view/a/1/job -> /path/to/workspace/017d53deb17a290d8b0d2ae02fa8bd9d
            ...

        .. note::

            To maximize the compactness of each view path, *b* which does not
            vary over the selected data space, is ignored.

        :param prefix:
            The path where the linked view will be created or updated.
        :type prefix:
            str
        :param job_ids:
            If None (the default), create the view for the complete data space,
            otherwise only for the sub space constituted by the provided job ids.
        :param index:
            A document index.
        """
        if prefix is None:
            prefix = 'view'
        if index is None:
            index = self.index(include_job_document=False)
        if job_ids is not None:
            if not isinstance(job_ids, set):
                job_ids = set(job_ids)
            index = [doc for doc in index if doc['_id'] in job_ids]
            if not job_ids.issubset({doc['_id'] for doc in index}):
                raise ValueError("Insufficient index for selected data space.")

        jsi = self.build_job_statepoint_index(exclude_const=True, index=index)
        sp_index = collections.OrderedDict(jsi)
        tmp = collections.defaultdict(list)
        for key, values in sp_index.items():
            for value, group in values.items():
                p = '_'.join(str(_) for _ in (key + (value, )))
                for job_id in group:
                    tmp[job_id].append(p)
        links = dict()
        for job_id, p in tmp.items():
            path = os.path.join(* p + ['job'])
            links[path] = self.open_job(id=job_id).workspace()
        if not links:   # data space contains less than two elements
            for job in self.find_jobs():
                links['./job'] = job.workspace()
            assert len(links) < 2
        _update_view(prefix, links)

    def find_job_documents(self, filter=None):
        """Find all job documents in the project's workspace.

        This method iterates through all jobs or all jobs matching
        the filter and yields each job's document as a dict.
        Each dict additionally contains a field 'statepoint',
        with the job's statepoint and a field '_id', which is
        the job's id.

        :param filter: If not None,
            only find job documents matching filter.
        :type filter: mapping
        :yields: Instances of dict.
        :raises KeyError: If the job document already contains the fields
            '_id' or 'statepoint'."""
        warnings.warn(
            "The Project.find_job_documents() method is deprecated.",
            DeprecationWarning)

        for job in self.find_jobs(filter=filter):
            doc = dict(job.document)
            if '_id' in doc:
                raise KeyError(
                    "The job document already contains a field '_id'!")
            if 'statepoint' in doc:
                raise KeyError(
                    "The job document already contains a field 'statepoint'!")
            doc['_id'] = str(job)
            doc['statepoint'] = dict(job._statepoint)
            yield doc

    def reset_statepoint(self, job, new_statepoint):
        """Reset the state point of job.

        .. danger::

            Use this function with caution! Resetting a job's state point,
            may sometimes be necessary, but can possibly lead to incoherent
            data spaces.

        :param job: The job, that should be reset to a new state point.
        :type job: :class:`~.contrib.job.Job`
        :param new_statepoint: The job's new state point.
        :type new_statepoint: mapping
        :raises DestinationExistsError:
            If a job associated with the new state point is already initialized.
        :raises OSError:
            If the move failed due to an unknown system related error.
        """
        job.reset_statepoint(new_statepoint=new_statepoint)

    def update_statepoint(self, job, update, overwrite=False):
        """Update the statepoint of this job.

        .. warning::

            While appending to a job's state point is generally safe,
            modifying existing parameters may lead to data
            inconsistency. Use the overwrite argument with caution!

        :param job: The job, whose statepoint shall be updated.
        :type job: :class:`~.contrib.job.Job`
        :param update: A mapping used for the statepoint update.
        :type update: mapping
        :param overwrite:
            Set to true, to ignore whether this update overwrites parameters,
            which are currently part of the job's state point. Use with caution!
        :raises KeyError:
            If the update contains keys, which are already part of the job's
            state point and overwrite is False.
        :raises DestinationExistsError:
            If a job associated with the new state point is already initialized.
        :raises OSError:
            If the move failed due to an unknown system related error.
        """
        job.update_statepoint(update=update, overwrite=overwrite)

    def clone(self, job, copytree=syncutil.copytree):
        """Clone job into this project.

        Create an identical copy of job within this project.

        :param job: The job to copy into this project.
        :type job: :py:class:`~.Job`
        :returns: The job instance corresponding to the copied job.
        :rtype: :class:`~.Job`
        :raises DestinationExistsError:
            In case that a job with the same id is already
            initialized within this project.
        """
        dst = self.open_job(job.statepoint())
        try:
            copytree(job.workspace(), dst.workspace())
        except OSError as error:
            if error.errno == errno.EEXIST:
                raise DestinationExistsError(dst)
            elif error.errno == errno.ENOENT:
                raise ValueError("Source job not initalized.")
            else:
                raise
        return dst

    def sync(self, other, strategy=None, exclude=None, doc_sync=None, selection=None, **kwargs):
        """Synchronize this project with the other project.

        Try to clone all jobs from the other project to this project.
        If a job is already part of this project, try to synchronize the job
        using the optionally specified strategies.

        :param other:
            The other project to synchronize this project with.
        :type other:
            :py:class:`~.Project`
        :param strategy:
            A file synchronization strategy.
        :param exclude:
            Files with names matching the given pattern will be excluded
            from the synchronization.
        :param doc_sync:
            The function applied for synchronizing documents.
        :param selection:
            Only sync the given jobs.
        :param kwargs:
            This method accepts the same keyword arguments as the :func:`~.sync.sync_projects`
            function.
        :raises DocumentSyncConflict:
            If there are conflicting keys within the project or job documents that cannot
            be resolved with the given strategy or if there is no strategy provided.
        :raises FileSyncConflict:
            If there are differing files that cannot be resolved with the given strategy
            or if no strategy is provided.
        :raises SyncSchemaConflict:
            In case that the check_schema argument is True and the detected state point
            schema of this and the other project differ.
        """
        return sync_projects(
            source=other,
            destination=self,
            strategy=strategy,
            exclude=exclude,
            doc_sync=doc_sync,
            selection=selection,
            **kwargs)

    def _export_to(self, target, path, copytree):
        paths = {job.workspace(): path(job) for job in self}

        # Check whether the mapped paths are unique.
        if not len(set(paths.values())) == len(paths):
            raise RuntimeError("Paths generated with given path function are not unique!")

        for src, dst in paths.items():
            copytree(src, dst)
        return paths

    class EXPORT_PATH(object):
        EXPAND = True
        IDENTITY = None

    def export_to(self, target, path=EXPORT_PATH.EXPAND, copytree=None):
        from operator import methodcaller
        from .import_export import _make_path_function

        if path is self.EXPORT_PATH.EXPAND:
            path = _make_path_function(self)
        elif path is self.EXPORT_PATH.IDENTITY:
            path = methodcaller('workspace')

        if copytree is None:
            copytree = shutil.copytree

        ext = os.path.splitext(target)[1]
        if ext == '':   # target is directory

            def copytree_to_dir(src, dst):
                dst_ = os.path.join(target, dst)
                _mkdir_p(os.path.dirname(dst_))
                copytree(src, dst_)

            self._export_to(target=target, path=path, copytree=copytree_to_dir)
        elif ext == '.zip':
            assert not os.path.isfile(target)
            _mkdir_p(os.path.dirname(target))
            with ZipFile(target, mode='w', compression=ZIP_DEFLATED) as file:

                def copytree_to_zip(src, dst):
                    for root, dirnames, filenames in os.walk(src):
                        for fn in filenames:
                            file.write(
                                filename=os.path.join(root, fn),
                                arcname=os.path.join(dst, os.path.relpath(root, src), fn))

                self._export_to(target=target, path=path, copytree=copytree_to_zip)
        elif ext == '.tar':
            _mkdir_p(os.path.dirname(target))
            with tarfile.open(name=target, mode='a') as file:
                self._export_to(target='', path=path, copytree=file.add)
        elif ext in ('.gz', '.bz2', '.xz'):
            assert not os.path.isfile(target)
            _mkdir_p(os.path.dirname(target))
            with tarfile.open(name=target, mode='w:' + ext[1:]) as file:
                self._export_to(target='', path=path, copytree=file.add)
        else:
            raise RuntimeError("Unknown extension: '{}'.".format(ext))

    def _import_from(self, root, schema):
        """Import a data space located at root into the project's workspace."""
        from .import_export import _parse_workspaces
        from .import_export import _make_schema_path_function

        if schema is None:
            schema_function = _parse_workspaces(self.Job.FN_MANIFEST)
        elif callable(schema):
            schema_function = schema
        elif isinstance(schema, six.string_types):
            if not schema.startswith(root):
                schema = root + r'\/' + schema
            schema_function = _make_schema_path_function(schema)
        else:
            raise TypeError("The schema variable must be None, callable, or a string.")

        jobs = list()
        ws_exists = os.path.isdir(self.workspace())
        for path, dirs, _ in os.walk(root):
            sp = schema_function(path)
            if sp is not None:
                del dirs[:]         # skip sub-directories
                if not ws_exists:   # create project workspace if necessary
                    os.makedirs(self.workspace())
                    ws_exists = True
                job = self.open_job(sp)
                dst = job.workspace()
                if os.path.realpath(path) == os.path.realpath(dst):
                    continue     # skip (already part of the data space)

                os.rename(path, dst)  # Move the data.
                try:
                    job._init()  # Ensure existence and correctness job manifest file.
                except Exception:   # rollback
                    os.rename(dst, path)
                    raise

                jobs.append(job)
        return jobs

    def import_from(self, origin=None, schema=None):
        from .utility import _extract
        if origin is None:
            return self._import_from(root=os.getcwd(), schema=schema)
        elif os.path.isfile(origin):
            with _extract(origin) as root:
                return self._import_from(root=root, schema=schema)
        else:
            return self._import_from(root=origin, schema=schema)

    def check(self, job_ids=None):
        """Check the project's workspace for corruption.

        :param job_ids:
            The ids of jobs to check, defaults to all jobs.
        :raises JobsCorruptedError:
            When one or more jobs are identified as corrupted.
        """
        corrupted = []
        logger.info("Checking workspace for corruption...")
        for job_id in self.find_job_ids():
            try:
                sp = self.get_statepoint(job_id)
                if calc_id(sp) != job_id:
                    corrupted.append(job_id)
                else:
                    self.open_job(sp).init()
            except JobsCorruptedError as error:
                corrupted.extend(error.job_ids)
        if corrupted:
            logger.error(
                "At least one job appears to be corrupted. Call Project.repair() "
                "to try to fix errors.".format(len(corrupted)))
            raise JobsCorruptedError(corrupted)

    def repair(self, fn_statepoints=None, index=None, job_ids=None):
        """Attempt to repair the workspace after it got corrupted.

        This method will attempt to repair lost or corrupted job state point
        manifest files using a state points file or a document index or both.

        :param fn_statepoints:
            The filename of the file containing the statepoints, defaults
            to :const:`~signac.contrib.project.Project.FN_STATEPOINTS`.
        :type fn_statepoints:
            str
        :param index:
            A document index
        :param job_ids:
            An iterable of job ids that should get repaired. Defaults to all jobs.
        :raises JobsCorruptedError:
            When one or more corrupted job could not be repaired.
        """
        if job_ids is None:
            job_ids = self.find_job_ids()

        # Load internal cache from all available external sources.
        self._read_cache()
        try:
            self._sp_cache.update(self.read_statepoints(fn=fn_statepoints))
        except IOError as error:
            if error.errno != errno.ENOENT or fn_statepoints is not None:
                raise
        if index is not None:
            for doc in index:
                self._sp_cache[doc['signac_id']] = doc['statepoint']

        corrupted = []
        for job_id in job_ids:
            try:
                # First, check if we can look up the state point.
                sp = self.get_statepoint(job_id)
                # Check if state point and id correspond.
                correct_id = calc_id(sp)
                if correct_id != job_id:
                    logger.warning(
                        "The job id of job '{}' is incorrect; "
                        "it should be '{}'.".format(job_id, correct_id))
                    invalid_wd = os.path.join(self.workspace(), job_id)
                    correct_wd = os.path.join(self.workspace(), correct_id)
                    try:
                        os.rename(invalid_wd, correct_wd)
                    except OSError as error:
                        logger.critical(
                            "Unable to fix location of job with "
                            " id '{}': '{}'.".format(job_id, error))
                        corrupted.append(job_id)
                        continue
                    else:
                        logger.info("Moved job to correct workspace.")

                job = self.open_job(sp)
            except KeyError:
                logger.critical("Unable to lookup state point for job with id '{}'.".format(job_id))
                corrupted.append(job_id)
            else:
                try:
                    # Try to reinit the job (triggers state point manifest file check).
                    job.init()
                except Exception as error:
                    logger.error(
                        "Error during initalization of job with "
                        "id '{}': '{}'.".format(job_id, error))
                    try:    # Attempt to fix the job manifest file.
                        job.init(force=True)
                    except Exception as error2:
                        logger.critical(
                            "Unable to force init job with id "
                            "'{}': '{}'.".format(job_id, error2))
                        corrupted.append(job_id)
        if corrupted:
            raise JobsCorruptedError(corrupted)

    def _sp_index(self):
        job_ids = set(self._job_dirs())
        to_add = job_ids.difference(self._index_cache)
        to_remove = set(self._index_cache).difference(job_ids)
        for _id in to_remove:
            del self._index_cache[_id]
        for _id in to_add:
            self._index_cache[_id] = dict(statepoint=self.get_statepoint(_id), _id=_id)
        return self._index_cache.values()

    def _build_index(self, include_job_document=False):
        "Return a basic state point index."
        wd = self.workspace() if self.Job == Job else None
        for _id in self.find_job_ids():
            sp = self.get_statepoint(_id)
            doc = dict(_id=_id, statepoint=sp)
            if include_job_document:
                if wd is None:
                    doc.update(self.open_job(id=_id).document)
                else:   # use optimized path
                    try:
                        with open(os.path.join(wd, _id, self.Job.FN_DOCUMENT), 'rb') as file:
                            doc.update(json.loads(file.read().decode()))
                    except IOError as error:
                        if error.errno != errno.ENOENT:
                            raise
            yield doc

    def _update_in_memory_cache(self):
        "Update the in-memory state point cache to reflect the workspace."
        logger.debug("Updating in-memory cache...")
        start = time.time()
        job_ids = set(self._job_dirs())
        cached_ids = set(self._sp_cache)
        to_add = job_ids.difference(cached_ids)
        to_remove = cached_ids.difference(job_ids)
        if to_add or to_remove:
            for _id in to_remove:
                del self._sp_cache[_id]

            def _add(_id):
                self._sp_cache[_id] = self._get_statepoint_from_workspace(_id)

            to_add_chunks = split_and_print_progress(
                iterable=list(to_add),
                num_chunks=max(1, min(100, int(len(to_add) / 1000))),
                write=logger.info,
                desc="Read metadata: ")

            if six.PY2:
                pool = ThreadPool()
                for chunk in to_add_chunks:
                    pool.map(_add, chunk)
            else:
                with ThreadPool() as pool:
                    for chunk in to_add_chunks:
                        pool.map(_add, chunk)

            delta = time.time() - start
            logger.debug("Updated in-memory cache in {:.3f} seconds.".format(delta))
            return to_add, to_remove
        else:
            logger.debug("In-memory cache is up to date.")

    def _remove_persistent_cache_file(self):
        "Remove the persistent cache file (if it exists)."
        try:
            os.remove(self.fn(self.FN_CACHE))
        except (OSError, IOError) as error:
            if error.errno != errno.ENOENT:
                raise error

    def update_cache(self):
        """Update the persistent state point cache (experimental).

        This function updates a persistent state point cache, which
        is stored in the project root directory. Most data space operations,
        including iteration and filtering or selection are expected
        to be significantly faster after calling this function, especially
        for large data spaces.
        """
        warnings.warn(
            "The Project.update_cache() method is experimental and "
            "might be removed in future releases.", FutureWarning)
        logger.info('Update cache...')
        start = time.time()
        cache = self._read_cache()
        self._update_in_memory_cache()
        if cache is None or set(cache) != set(self._sp_cache):
            fn_cache = self.fn(self.FN_CACHE)
            fn_cache_tmp = fn_cache + '~'
            try:
                with gzip.open(fn_cache_tmp, 'wb') as cachefile:
                    cachefile.write(json.dumps(self._sp_cache).encode())
            except OSError:  # clean-up
                try:
                    os.remove(fn_cache_tmp)
                except (OSError, IOError):
                    pass
                raise
            else:
                if six.PY2:
                    os.rename(fn_cache_tmp, fn_cache)
                else:
                    os.replace(fn_cache_tmp, fn_cache)
            delta = time.time() - start
            logger.info("Updated cache in {:.3f} seconds.".format(delta))
            return len(self._sp_cache)
        else:
            logger.info("Cache is up to date.")

    def _read_cache(self):
        "Read the persistent state point cache (if available)."
        logger.debug("Reading cache...")
        start = time.time()
        try:
            with gzip.open(self.fn(self.FN_CACHE), 'rb') as cachefile:
                cache = json.loads(cachefile.read().decode())
            self._sp_cache.update(cache)
        except IOError as error:
            if not error.errno == errno.ENOENT:
                raise
            logger.debug("No cache file found.")
        else:
            delta = time.time() - start
            logger.debug("Read cache in {:.3f} seconds.".format(delta))
            return cache

    def index(self, formats=None, depth=0,
              skip_errors=False, include_job_document=True):
        """Generate an index of the project's workspace.

        This generator function indexes every file in the project's
        workspace until the specified `depth`.
        The job document if it exists, is always indexed, other
        files need to be specified with the formats argument.

        .. code-block:: python

            for doc in project.index({'.*\.txt', 'TextFile'}):
                print(doc)

        :param formats: The format definitions as mapping.
        :type formats: dict
        :param depth: Specifies the crawling depth.
            A value of 0 (default) means no limit.
        :type depth: int
        :param skip_errors: Skip all errors which occur during indexing.
            This is useful when trying to repair a broken workspace.
        :type skip_errors: bool
        :param include_job_document: Include the contents of job
            documents.
        :type include_job_document: bool
        :yields: index documents"""
        if formats is None:
            root = self.workspace()

            def _full_doc(doc):
                doc['signac_id'] = doc['_id']
                doc['root'] = root
                return doc

            docs = self._build_index(include_job_document=include_job_document)
            docs = map(_full_doc, docs)
        else:
            if six.PY2:
                if isinstance(formats, basestring):  # noqa
                    formats = {formats: 'File'}
            else:
                if isinstance(formats, str):
                    formats = {formats: 'File'}

            class Crawler(SignacProjectCrawler):
                pass
            for pattern, fmt in formats.items():
                Crawler.define(pattern, fmt)
            crawler = Crawler(self.root_directory())
            docs = crawler.crawl(depth=depth)
        if skip_errors:
            docs = _skip_errors(docs, logger.critical)
        for doc in docs:
            yield doc

    def create_access_module(self, filename=None, master=True):
        """Create the access module for indexing

        This method generates the access module required to make
        this project's index part of a master index.

        :param filename: The name of the access module file.
            Defaults to the standard name and should ususally
            not be changed.
        :type filename: str
        :param master: If True, add directives for the compilation
            of a master index when executing the module.
        :type master: bool
        :returns: The name of the created access module.
        :rtype: str
        """
        if filename is None:
            filename = os.path.join(
                self.root_directory(),
                MasterCrawler.FN_ACCESS_MODULE)
        with open(filename, 'wx' if six.PY2 else 'x') as file:
            if master:
                file.write(ACCESS_MODULE_MASTER)
            else:
                file.write(ACCESS_MODULE_MINIMAL)
        if master:
            mode = os.stat(filename).st_mode | stat.S_IEXEC
            os.chmod(filename, mode)
        logger.info("Created access module file '{}'.".format(filename))
        return filename

    @contextmanager
    def temporary_project(self, name=None, dir=None):
        if name is None:
            name = os.path.join(self.get_id(), str(uuid.uuid4()))
        if dir is None:
            dir = self.workspace()
        with TemporaryProject(name=name, dir=dir) as tmp_project:
            yield tmp_project

    @classmethod
    def init_project(cls, name, root=None, workspace=None, make_dir=True):
        """Initialize a project with the given name.

        It is safe to call this function multiple times with
        the same arguments.
        However, a RuntimeError is raised in case where an
        existing project configuration would conflict with
        the provided initialization parameters.

        :param name: The name of the project to initialize.
        :type name: str
        :param root: The root directory for the project.
            Defaults to the current working directory.
        :type root: str
        :param workspace: The workspace directory for the project.
            Defaults to `$project_root/workspace`.
        :type workspace: str
        :param make_dir: Create the project root directory, if
            it does not exist yet.
        :type make_dir: bool
        :returns: The project handle of the initialized project.
        :rtype: :py:class:`~.Project`
        :raises RuntimeError: If the project root path already
            contains a conflicting project configuration."""
        if root is None:
            root = os.getcwd()
        try:
            project = cls.get_project(root=root)
        except LookupError:
            fn_config = os.path.join(root, 'signac.rc')
            if make_dir:
                _mkdir_p(os.path.dirname(fn_config))
            with open(fn_config, 'a') as config_file:
                config_file.write('project={}\n'.format(name))
                if workspace is not None:
                    config_file.write('workspace_dir={}\n'.format(workspace))
            project = cls.get_project(root=root)
            assert project.get_id() == str(name)
            return project
        else:
            try:
                assert project.get_id() == str(name)
                if workspace is not None:
                    assert os.path.realpath(workspace) \
                        == os.path.realpath(project.workspace())
                return project
            except AssertionError:
                raise RuntimeError(
                    "Failed to initialize project '{}'. Path '{}' already "
                    "contains a conflicting project configuration.".format(
                        name, os.path.abspath(root)))

    @classmethod
    def get_project(cls, root=None):
        """Find a project configuration and return the associated project.

        :param root: The project root directory.
            If no root directory is given, the next project found
            within or above the current working directory is returned.
        :type root: str
        :returns: The project handle.
        :raises LookupError: If no project configuration can be found."""
        config = load_config(root=root, local=root is not None)
        if 'project' not in config:
            raise LookupError(
                "Unable to determine project id for path '{}'.".format(
                    os.getcwd() if root is None else os.path.abspath(root)))
        return cls(config=config)


@contextmanager
def TemporaryProject(name=None, **kwargs):
    from ..common.tempdir import TemporaryDirectory
    if name is None:
        name = str(uuid.uuid4())
    with TemporaryDirectory(**kwargs) as tmp_dir:
        yield Project.init_project(name=name, root=tmp_dir)


def _find_all_links(root, leaf='job'):
    for dirpath, dirnames, filenames in os.walk(root):
        for dirname in dirnames:
            if dirname == leaf:
                yield os.path.relpath(dirpath, root)
                break
        for filename in filenames:
            if filename == leaf:
                yield os.path.relpath(dirpath, root)
                break


class _Node(object):

    def __init__(self, name=None, value=None):
        self.name = name
        self.value = value
        self.children = dict()

    def get_child(self, name):
        return self.children.setdefault(name, type(self)(name))

    def __str__(self):
        return "_Node({}, {})".format(self.name, self.value)

    __repr__ = __str__


def _build_tree(paths):
    root = _Node()
    for path in paths:
        node = root
        for p in path.split(os.sep):
            node = node.get_child(p)
    return root


def _get_branches(root, branch=None):
    if branch is None:
        branch = list()
    else:
        branch = list(branch) + [root]
    if root.children:
        for child in root.children.values():
            for b in _get_branches(child, branch):
                yield b
    else:
        yield branch


def _color_path(root, path):
    root.value = True
    for name in path:
        root = root.get_child(name)
        root.value = True


def _find_dead_branches(root, branch=None):
    if branch is None:
        branch = list()
    else:
        branch = list(branch) + [root]
    if root.children:
        for child in root.children.values():
            for b in _find_dead_branches(child, branch):
                yield b
    if not root.value:
        yield branch


def _analyze_view(prefix, links, leaf='job'):
    logger.info("Analyzing view prefix '{}'...".format(prefix))
    existing_paths = {os.path.join(p, leaf) for p in _find_all_links(prefix, leaf)}
    existing_tree = _build_tree(existing_paths)
    for path in links:
        _color_path(existing_tree, path.split(os.sep))
    obsolete = []
    dead_branches = _find_dead_branches(existing_tree)
    for branch in reversed(sorted(dead_branches, key=lambda b: len(b))):
        if branch:
            obsolete.append(os.path.join(* (n.name for n in branch)))
    if '.' in obsolete:
        obsolete.remove('.')
    keep_or_update = existing_paths.intersection(links.keys())
    new = set(links.keys()).difference(keep_or_update)
    to_update = [p for p in keep_or_update if
                 os.path.realpath(os.path.join(prefix, p)) != links[p]]
    return obsolete, to_update, new


def _update_view(prefix, links, leaf='job'):
    obsolete, to_update, new = _analyze_view(prefix, links)
    num_ops = len(obsolete) + 2 * len(to_update) + len(new)
    if num_ops:
        logger.info("Generating current view in '{}' ({} operations)...".format(
            prefix, num_ops))
    else:
        logger.info("View in '{}' is up to date.".format(prefix))
        return
    logger.debug("Removing {} obsolete links.".format(len(obsolete)))
    for path in obsolete:
        p = os.path.join(prefix, path)
        try:
            os.unlink(p)
        except OSError:
            os.rmdir(p)
    logger.debug("Creating {} new and updating {} existing links.".format(
        len(new), len(to_update)))
    for path in to_update:
        os.unlink(os.path.join(prefix, path))
    for path in chain(new, to_update):
        dst = os.path.join(prefix, path)
        src = os.path.relpath(links[path], os.path.split(dst)[0])
        _make_link(src, dst)


def _make_link(src, dst):
    try:
        os.makedirs(os.path.dirname(dst))
    # except FileExistsError:
    except OSError as error:
        if error.errno != errno.EEXIST:
            raise
    try:
        if six.PY2:
            os.symlink(src, dst)
        else:
            os.symlink(src, dst, target_is_directory=True)
    except OSError as error:
        if error.errno == errno.EEXIST:
            if os.path.realpath(src) == os.path.realpath(dst):
                return
        raise


def _skip_errors(iterable, log=print):
    while True:
        try:
            yield next(iterable)
        except StopIteration:
            return
        except Exception as error:
            log(error)


class JobsCursor(object):
    """An iterator over a search query result, enabling simple iteration and
    grouping operations.
    """

    def __init__(self, project, ids):
        self._project = project
        self._ids = ids
        self._ids_iterator = iter(ids)

    def __len__(self):
        return len(self._ids)

    def __iter__(self):
        return self

    def __next__(self):
        return self._project.open_job(id=next(self._ids_iterator))

    next = __next__  # python 2.7 compatibility

    def groupby(self, key=None, default=None):
        """Groups jobs according to one or more statepoint parameters.
        This method can be called on any :class:`~.JobsCursor` such as
        the one returned by :meth:`find_jobs` or by iterating over a
        project. Examples:

        .. code-block:: python

            # Group jobs by statepoint parameter 'a'.
            for key, group in project.groupby('a'):
                print(key, list(group))

            # Find jobs where job.sp['a'] is 1 and group them
            # by job.sp['b'] and job.sp['c'].
            for key, group in project.find_jobs({'a': 1}).groupby(('b', 'c')):
                print(key, list(group))

            # Group by job.sp['d'] and job.document['count'] using a lambda.
            for key, group in project.groupby(
                lambda job: (job.sp['d'], job.document['count'])
            ):
                print(key, list(group))

        If `key` is None, jobs are grouped by identity (by id), placing one job
        into each group.

        :param key:
            The statepoint grouping parameter(s) passed as a string, iterable of strings,
            or a function that will be passed one argument, the job.
        :type key:
            str, iterable, or function
        :param default:
            A default value to be used when a given state point key is not present (must
            be sortable).
        """
        if isinstance(key, six.string_types):
            if default is None:
                def keyfunction(job):
                        return job.sp[key]
            else:
                def keyfunction(job):
                    return job.sp.get(key, default)

        elif isinstance(key, collections.Iterable):
            if default is None:
                def keyfunction(job):
                    return tuple(job.sp[k] for k in key)
            else:
                def keyfunction(job):
                    return tuple(job.sp.get(k, default) for k in key)

        elif key is None:
            # Must return a type that can be ordered with <, >
            def keyfunction(job):
                return str(job)

        else:
            keyfunction = key

        return groupby(sorted(self, key=keyfunction), key=keyfunction)

    def groupbydoc(self, key=None, default=None):
        """Groups jobs according to one or more document values.
        This method can be called on any :class:`~.JobsCursor` such as
        the one returned by :meth:`find_jobs` or by iterating over a
        project. Examples:

        .. code-block:: python

            # Group jobs by document value 'a'.
            for key, group in project.groupbydoc('a'):
                print(key, list(group))

            # Find jobs where job.sp['a'] is 1 and group them
            # by job.document['b'] and job.document['c'].
            for key, group in project.find_jobs({'a': 1}).groupbydoc(('b', 'c')):
                print(key, list(group))

            # Group by whether 'd' is a field in the job.document using a lambda.
            for key, group in project.groupbydoc(lambda doc: 'd' in doc):
                print(key, list(group))

        If `key` is None, jobs are grouped by identity (by id), placing one job
        into each group.

        :param key:
            The statepoint grouping parameter(s) passed as a string, iterable of strings,
            or a function that will be passed one argument, `job.document`.
        :type key:
            str, iterable, or function
        :param default:
            A default value to be used when a given state point key is not present (must
            be sortable).
        """
        if isinstance(key, six.string_types):
            if default is None:
                def keyfunction(job):
                    return job.document[key]
            else:
                def keyfunction(job):
                    return job.document.get(key, default)
        elif isinstance(key, collections.Iterable):
            if default is None:
                def keyfunction(job):
                    return tuple(job.document[k] for k in key)
            else:
                def keyfunction(job):
                    return tuple(job.document.get(k, default) for k in key)
        elif key is None:
            # Must return a type that can be ordered with <, >
            def keyfunction(job):
                return str(job)
        else:
            # Pass the job document to lambda functions
            def keyfunction(job):
                return key(job.document)
        return groupby(sorted(self, key=keyfunction), key=keyfunction)


def init_project(name, root=None, workspace=None, make_dir=True):
    """Initialize a project with the given name.

    It is safe to call this function multiple times with
    the same arguments.
    However, a RuntimeError is raised in case where an
    existing project configuration would conflict with
    the provided initialization parameters.

    :param name: The name of the project to initialize.
    :type name: str
    :param root: The root directory for the project.
        Defaults to the current working directory.
    :type root: str
    :param workspace: The workspace directory for the project.
        Defaults to `$project_root/workspace`.
    :type workspace: str
    :param make_dir: Create the project root directory, if
        it does not exist yet.
    :type make_dir: bool
    :returns: The project handle of the initialized project.
    :rtype: :py:class:`~.Project`
    :raises RuntimeError: If the project root path already
        contains a conflicting project configuration."""
    return Project.init_project(name=name, root=root, workspace=workspace, make_dir=make_dir)


def get_project(root=None):
    """Find a project configuration and return the associated project.

    :param root: The project root directory.
        If no root directory is given, the next project found
        within or above the current working directory is returned.
    :type root: str
    :returns: The project handle.
    :rtype: :py:class:`~.Project`
    :raises LookupError: If no project configuration can be found."""
    return Project.get_project(root=root)<|MERGE_RESOLUTION|>--- conflicted
+++ resolved
@@ -12,13 +12,10 @@
 import uuid
 import gzip
 import time
-<<<<<<< HEAD
 import shutil
 import tarfile
 from zipfile import ZipFile, ZIP_DEFLATED
-=======
 from contextlib import contextmanager
->>>>>>> b31ba3ed
 from itertools import chain, groupby
 from multiprocessing.pool import ThreadPool
 
