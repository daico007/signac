# Copyright (c) 2018 The Regents of the University of Michigan
# All rights reserved.
# This software is licensed under the BSD 3-Clause License.
"""Linked view classes."""

import errno
import logging
import os
import sys
from itertools import chain

from .utility import _mkdir_p

logger = logging.getLogger(__name__)


def create_linked_view(project, prefix=None, job_ids=None, index=None, path=None):
    """Create or update a persistent linked view of the selected data space.

    Parameters
    ----------
    project : signac.Project
        Project handle.
    prefix : str
        The path where the linked view will be created or updated (Default value = None).
    job_ids : iterable
        If None (the default), create the view for the complete data space,
        otherwise only for this iterable of job ids.
    index :
        A document index (Default value = None).
    path :
        The path (function) used to structure the linked data space (Default value = None).

    Returns
    -------
    dict
        A dictionary that maps the source directory paths to the linked
        directory paths.

    Raises
    ------
    OSError
        Linked views cannot be created on Windows because
        symbolic links are not supported by the platform.
    ValueError
        When the selected data space is provided with an insufficient index.
    RuntimeError
        When state points contain one of ``[os.sep, " ", "*"]``.

    """
    from .import_export import _check_directory_structure_validity, _make_path_function

    # Windows does not support the creation of symbolic links.
    if sys.platform == "win32":
        raise OSError(
            "signac cannot create linked views on Windows, because "
            "symbolic links are not supported by the platform."
        )

    if prefix is None:
        prefix = "view"

    if index is None:
        if job_ids is None:
<<<<<<< HEAD
            index = [{"_id": job._id, "statepoint": job.sp()} for job in project]
            jobs = list(project)
        else:
            index = [
                {"_id": job_id, "statepoint": project.open_job(id=job_id).sp()}
=======
            index = [{"_id": job.id, "statepoint": job.statepoint()} for job in project]
            jobs = list(project)
        else:
            index = [
                {"_id": job_id, "statepoint": project.open_job(id=job_id).statepoint()}
>>>>>>> ae72fe1b
                for job_id in job_ids
            ]
            jobs = list(project.open_job(id=job_id) for job_id in job_ids)
    elif job_ids is not None:
        if not isinstance(job_ids, set):
            job_ids = set(job_ids)
        index = [doc for doc in index if doc["_id"] in job_ids]
        jobs = list(project.open_job(id=job_id) for job_id in job_ids)
        if not job_ids.issubset({doc["_id"] for doc in index}):
            raise ValueError("Insufficient index for selected data space.")

    key_list = [k for job in jobs for k in job.statepoint().keys()]
    value_list = [v for job in jobs for v in job.statepoint().values()]
    item_list = key_list + value_list
    bad_chars = [os.sep, " ", "*"]
    bad_items = [
        item
        for item in item_list
        for char in bad_chars
        if isinstance(item, str) and char in item
    ]

    if any(bad_items):
        err_msg = " ".join(
            [
                f"In order to use view, statepoints should not contain {bad_chars}:",
                *bad_items,
            ]
        )
        raise RuntimeError(err_msg)

    path_function = _make_path_function(jobs, path)

    links = {}
    for job in jobs:
        paths = os.path.join(path_function(job), "job")
        links[paths] = job.workspace()
    if not links:  # data space contains less than two elements
        for job in project.find_jobs():
            links["./job"] = job.workspace()
        assert len(links) < 2
    _check_directory_structure_validity(links.keys())

    _update_view(prefix, links)
    return links


def _update_view(prefix, links, leaf="job"):
    """Update an existing linked view hierarchy in place.

    Parameters
    ----------
    prefix : str
        The path where the linked view will be created or updated (Default value = None).
    links : dict
        Linked view .
    leaf : str
        The name of the leaf directories in the view
        directory tree (Default value = 'job').

    """
    obsolete, to_update, new = _analyze_view(prefix, links)
    num_ops = len(obsolete) + 2 * len(to_update) + len(new)
    if num_ops:
        logger.info(f"Generating current view in '{prefix}' ({num_ops} operations)...")
    else:
        logger.info(f"View in '{prefix}' is up to date.")
        return
    logger.debug("Removing {} obsolete links.".format(len(obsolete)))
    for path in obsolete:
        p = os.path.join(prefix, path)
        try:
            os.unlink(p)
        except OSError:
            os.rmdir(p)
    logger.debug(
        "Creating {} new and updating {} existing links.".format(
            len(new), len(to_update)
        )
    )
    for path in to_update:
        os.unlink(os.path.join(prefix, path))
    for path in chain(new, to_update):
        dst = os.path.join(prefix, path)
        src = os.path.relpath(links[path], os.path.split(dst)[0])
        _make_link(src, dst)


def _analyze_view(prefix, links, leaf="job"):
    """Analyze an existing view to prepare for update.

    Parameters
    ----------
    prefix : str
        The path where the linked view will be created or updated (Default value = None).
    links : dict
        Linked view.
    leaf : str
        The name of the leaf directories in the view
        directory tree (Default value = 'job').

    Returns
    -------
    tuple
        tuple that contains: (list of outdated links, list of links to update, set of new links).

    """
    logger.info(f"Analyzing view prefix '{prefix}'...")
    existing_paths = {os.path.join(p, leaf) for p in _find_all_links(prefix, leaf)}
    existing_tree = _build_tree(existing_paths)
    for path in links:
        _color_path(existing_tree, path.split(os.sep))
    obsolete = []
    dead_branches = _find_dead_branches(existing_tree)
    for branch in reversed(sorted(dead_branches, key=len)):
        if branch:
            obsolete.append(os.path.join(*(n.name for n in branch)))
    if "." in obsolete:
        obsolete.remove(".")
    keep_or_update = existing_paths.intersection(links.keys())
    new = set(links.keys()).difference(keep_or_update)
    to_update = [
        p
        for p in keep_or_update
        if os.path.realpath(os.path.join(prefix, p)) != links[p]
    ]
    return obsolete, to_update, new


def _make_link(src, dst):
    """Create a symbolic link and all directories leading to it.

    Parameters
    ----------
    src : str
        Name of directory/file to create a symbolic link.
    dst : str
        Destination symbolic link directory/file name.

    """
    _mkdir_p(os.path.dirname(dst))
    try:
        os.symlink(src, dst, target_is_directory=True)
    except OSError as error:
        if error.errno == errno.EEXIST:
            if os.path.realpath(src) == os.path.realpath(dst):
                return
        raise


def _find_all_links(root, leaf="job"):
    """Find all symbolic links under root.

    Parameters
    ----------
    root : str
        Project root directory.
    leaf : str
        The name of the leaf directories in the view
        directory tree (Default value = 'job').

    Yields
    ------
    str
        Relative path to root from ``leaf``.

    """
    for dirpath, dirnames, filenames in os.walk(root):
        for dirname in dirnames:
            if dirname == leaf:
                yield os.path.relpath(dirpath, root)
                break
        for filename in filenames:
            if filename == leaf:
                yield os.path.relpath(dirpath, root)
                break


class _Node:
    """Generic graph-node class."""

    def __init__(self, name=None, value=None):
        self.name = name
        self.value = value
        self.children = {}

    def get_child(self, name):
        """Get child node corresponding to the name passed.

        Parameters
        ----------
        name : str
            Name of child node to get.

        Returns
        -------
        :class:`~signac.contrib.linked_view._Node`
            The requested child node.

        """
        return self.children.setdefault(name, type(self)(name))

    def __str__(self):
        return f"_Node({self.name}, {self.value})"

    __repr__ = __str__


def _build_tree(paths):
    """Build a graph structure for paths.

    Parameters
    ----------
    paths : list
        A list of paths to views that already exist.

    Returns
    -------
    :class:`~signac.contrib.linked_view._Node`
        Graph structure for path.

    """
    root = _Node()
    for path in paths:
        node = root
        for p in path.split(os.sep):
            node = node.get_child(p)
    return root


def _get_branches(root, branch=None):
    """Get all branches from the root node.

    Parameters
    ----------
    root : :class:`~signac.contrib.linked_view._Node`
        Root node.
    branch : list
        The current list of branches that has been collected,
        used in recursive calls to build up the branches starting
        at the root (Default value = None).

    Yields
    ------
    list
        Branches for the root node.

    """
    if branch is None:
        branch = []
    else:
        branch = list(branch) + [root]
    if root.children:
        for child in root.children.values():
            yield from _get_branches(child, branch)
    else:
        yield branch


def _color_path(root, path):
    """Color the path from root by setting value to True.

    Parameters
    ----------
    root : :class:`~signac.contrib.linked_view._Node`
        Root node.
    path : list
        The name of the directory/file to color (set value to True).

    """
    root.value = True
    for name in path:
        root = root.get_child(name)
        root.value = True


def _find_dead_branches(root, branch=None):
    """Find all branches considered dead (not-colored).

    Parameters
    ----------
    root : :class:`~signac.contrib.linked_view._Node`
        Root node.
    branch : list
        The current list of branches that has been collected,
        used in recursive calls to build up the branches starting
        at the root (Default value = None).

    Yields
    ------
    list
        Branches that are considered as dead (not-colored).

    """
    if branch is None:
        branch = []
    else:
        branch = list(branch) + [root]
    if root.children:
        for child in root.children.values():
            yield from _find_dead_branches(child, branch)
    if not root.value:
        yield branch<|MERGE_RESOLUTION|>--- conflicted
+++ resolved
@@ -62,19 +62,11 @@
 
     if index is None:
         if job_ids is None:
-<<<<<<< HEAD
-            index = [{"_id": job._id, "statepoint": job.sp()} for job in project]
-            jobs = list(project)
-        else:
-            index = [
-                {"_id": job_id, "statepoint": project.open_job(id=job_id).sp()}
-=======
             index = [{"_id": job.id, "statepoint": job.statepoint()} for job in project]
             jobs = list(project)
         else:
             index = [
                 {"_id": job_id, "statepoint": project.open_job(id=job_id).statepoint()}
->>>>>>> ae72fe1b
                 for job_id in job_ids
             ]
             jobs = list(project.open_job(id=job_id) for job_id in job_ids)
