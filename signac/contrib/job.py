# Copyright (c) 2017 The Regents of the University of Michigan.
# All rights reserved.
# This software is licensed under the BSD 3-Clause License.
"""Job class defined here."""

import errno
import logging
import os
import shutil
from copy import deepcopy

from deprecation import deprecated

from ..core import json
from ..core.attrdict import SyncedAttrDict
from ..core.h5store import H5StoreManager
from ..core.jsondict import JSONDict
from ..sync import sync_jobs
from ..version import __version__
from .errors import DestinationExistsError, JobsCorruptedError
from .hashing import calc_id
from .utility import _mkdir_p

logger = logging.getLogger(__name__)


class _sp_save_hook:
<<<<<<< HEAD
    """Hook to handle job migration when statepoints are changed.
=======
    """Hook to handle job migration when state points are changed.
>>>>>>> ae72fe1b

    When a job's state point is changed, in addition
    to the contents of the file being modified this hook
    calls :meth:`~Job._reset_sp` to rehash the state
    point, compute a new job id, and move the folder.

    Parameters
    ----------
    jobs : iterable of `Jobs`
        List of jobs(instance of `Job`).

    """

    def __init__(self, *jobs):
        self.jobs = list(jobs)

    def load(self):
        pass

    def save(self):
        """Reset the state point for all the jobs."""
        for job in self.jobs:
            job._reset_sp()


class Job:
    """The job instance is a handle to the data of a unique state point.
<<<<<<< HEAD

    Application developers should usually not need to directly
    instantiate this class, but use :meth:`~signac.Project.open_job`
    instead.

    Parameters
    ----------
    project : :class:`~signac.Project`
        Project handle.

    statepoint : dict
        State point for the job.

    _id : str
        A file-like object to write to.

    """

    FN_MANIFEST = "signac_statepoint.json"
    """The job's manifest filename.

    The job manifest, this means a human-readable dump of the job's
    state point is stored in each workspace directory.
=======

    Application developers should not directly instantiate this class, but
    use :meth:`~signac.Project.open_job` instead.

    Jobs can be opened by ``statepoint`` or ``_id``. If both values are
    provided, it is the user's responsibility to ensure that the values
    correspond.

    Parameters
    ----------
    project : :class:`~signac.Project`
        Project handle.
    statepoint : dict
        State point for the job. (Default value = None)
    _id : str
        The job identifier. (Default value = None)

    """

    FN_MANIFEST = "signac_statepoint.json"
    """The job's manifest filename.

    The job manifest is a human-readable file containing the job's state
    point that is stored in each job's workspace directory.
>>>>>>> ae72fe1b
    """

    FN_DOCUMENT = "signac_job_document.json"
    "The job's document filename."

    KEY_DATA = "signac_data"
    "The job's datastore key."

    def __init__(self, project, statepoint=None, _id=None):
        self._project = project

        if statepoint is None and _id is None:
            raise ValueError("Either statepoint or _id must be provided.")
        elif statepoint is not None:
            # A state point was provided.
            self._statepoint = SyncedAttrDict(statepoint, parent=_sp_save_hook(self))
            # If the id is provided, assume the job is already registered in
            # the project cache and that the id is valid for the state point.
            if _id is None:
                # Validate the state point and recursively convert to supported types.
                statepoint = self.statepoint()
                # Compute the id from the state point if not provided.
                self._id = calc_id(statepoint)
                # Update the project's state point cache immediately if opened by state point
                self._project._register(self.id, statepoint)
            else:
                self._id = _id
        else:
            # Only an id was provided. State point will be loaded lazily.
            self._statepoint = None
            self._id = _id

        # Prepare job working directory
        self._wd = None

        # Prepare job document
        self._document = None

        # Prepare job H5StoreManager
        self._stores = None

        # Prepare current working directory for context management
        self._cwd = []

    @deprecated(
        deprecated_in="1.3",
        removed_in="2.0",
        current_version=__version__,
        details="Use job.id instead.",
    )
    def get_id(self):
        """Job's state point unique identifier.

        Returns
        -------
        str
            The job id.

        """
        return self._id

    @property
    def id(self):
        """Get the unique identifier for the job's state point.
<<<<<<< HEAD

        Returns
        -------
        str
            The job id.

=======

        Returns
        -------
        str
            The job id.

>>>>>>> ae72fe1b
        """
        return self._id

    def __hash__(self):
        return hash(self.id)

    def __eq__(self, other):
        if not isinstance(other, type(self)):
            return NotImplemented
        return self.id == other.id and os.path.realpath(
            self.workspace()
        ) == os.path.realpath(other.workspace())

    def __str__(self):
        """Return the job's id."""
        return str(self.id)

    def __repr__(self):
        return "{}(project={}, statepoint={})".format(
<<<<<<< HEAD
            self.__class__.__name__, repr(self._project), self._statepoint
        )

    def __eq__(self, other):
        return hash(self) == hash(other)
=======
            self.__class__.__name__, repr(self._project), self.statepoint
        )
>>>>>>> ae72fe1b

    def workspace(self):
        """Return the job's unique workspace directory.

        See :ref:`signac job -w <signac-cli-job>` for the command line equivalent.

        Returns
        -------
        str
            The path to the job's workspace directory.

        """
<<<<<<< HEAD
=======
        if self._wd is None:
            self._wd = os.path.join(self._project.workspace(), self.id)
>>>>>>> ae72fe1b
        return self._wd

    @property
    def ws(self):
        """Alias for :meth:`~Job.workspace`."""
        return self.workspace()

    def reset_statepoint(self, new_statepoint):
        """Reset the state point of this job.

        .. danger::

            Use this function with caution! Resetting a job's state point
            may sometimes be necessary, but can possibly lead to incoherent
            data spaces.

        Parameters
        ----------
        new_statepoint : dict
            The job's new state point.

        """
        dst = self._project.open_job(new_statepoint)
        if dst == self:
            return
<<<<<<< HEAD
        fn_manifest = os.path.join(self._wd, self.FN_MANIFEST)
=======
        fn_manifest = os.path.join(self.workspace(), self.FN_MANIFEST)
>>>>>>> ae72fe1b
        fn_manifest_backup = fn_manifest + "~"
        try:
            os.replace(fn_manifest, fn_manifest_backup)
            try:
                os.replace(self.workspace(), dst.workspace())
            except OSError as error:
                os.replace(fn_manifest_backup, fn_manifest)  # rollback
                if error.errno in (errno.EEXIST, errno.ENOTEMPTY, errno.EACCES):
                    raise DestinationExistsError(dst)
                else:
                    raise
            else:
                dst.init()
        except OSError as error:
            if error.errno == errno.ENOENT:
                pass  # job is not initialized
            else:
                raise
        # Update this instance
        self.statepoint._data = dst.statepoint._data
        self._id = dst._id
        self._wd = None
        self._document = None
<<<<<<< HEAD
        self._data = None
        self._cwd = []
        logger.info(f"Moved '{self}' -> '{dst}'.")

    def _reset_sp(self, new_sp=None):
        """Check for new state point requested to assign this job.

        Parameters
        ----------
        new_sp : dict
            The job's new state point (Default value = None).

        """
        if new_sp is None:
            new_sp = self.statepoint()
        self.reset_statepoint(new_sp)
=======
        self._stores = None
        self._cwd = []
        logger.info(f"Moved '{self}' -> '{dst}'.")

    def _reset_sp(self, new_statepoint=None):
        """Check for new state point requested to assign this job.

        Parameters
        ----------
        new_statepoint : dict
            The job's new state point (Default value = None).

        """
        if new_statepoint is None:
            new_statepoint = self.statepoint()
        self.reset_statepoint(new_statepoint)
>>>>>>> ae72fe1b

    def update_statepoint(self, update, overwrite=False):
        """Update the state point of this job.

        .. warning::

            While appending to a job's state point is generally safe,
            modifying existing parameters may lead to data
            inconsistency. Use the overwrite argument with caution!

        Parameters
        ----------
        update : dict
            A mapping used for the state point update.
        overwrite :
            Set to true, to ignore whether this update overwrites parameters,
            which are currently part of the job's state point.
            Use with caution! (Default value = False)

        Raises
        ------
        KeyError
            If the update contains keys, which are already part of the job's
            state point and overwrite is False.
        DestinationExistsError
            If a job associated with the new state point is already initialized.
        OSError
            If the move failed due to an unknown system related error.

        """
        statepoint = self.statepoint()
        if not overwrite:
            for key, value in update.items():
                if statepoint.get(key, value) != value:
                    raise KeyError(key)
        statepoint.update(update)
        self.reset_statepoint(statepoint)

    def _read_manifest(self):
        """Read and parse the manifest file, if it exists.

        Returns
        -------
        manifest : dict
            State point data.

        Raises
        ------
        JobsCorruptedError
            If an error occurs while parsing the state point manifest.
        OSError
            If an error occurs while reading the state point manifest.

        """
        fn_manifest = os.path.join(self.workspace(), self.FN_MANIFEST)
        try:
            with open(fn_manifest, "rb") as file:
                manifest = json.loads(file.read().decode())
        except OSError as error:
            if error.errno != errno.ENOENT:
                raise error
        except ValueError:
            # This catches JSONDecodeError, a subclass of ValueError
            raise JobsCorruptedError([self.id])
        else:
            return manifest

    @property
    def statepoint(self):
        """Get the job's state point.

        .. warning::

            The state point object behaves like a dictionary in most cases,
            but because it persists changes to the filesystem, making a copy
            requires explicitly converting it to a dict. If you need a
            modifiable copy that will not modify the underlying JSON file,
            you can access a dict copy of the state point by calling it, e.g.
            ``sp_dict = job.statepoint()`` instead of ``sp = job.statepoint``.
            For more information, see : :class:`~signac.JSONDict`.

        See :ref:`signac statepoint <signac-cli-statepoint>` for the command line equivalent.

        Returns
        -------
        dict
            Returns the job's state point.

        """
        if self._statepoint is None:
            # Load state point manifest lazily
            statepoint = self._check_manifest()
            self._statepoint = SyncedAttrDict(statepoint, parent=_sp_save_hook(self))

            # Update the project's state point cache when loaded lazily
            self._project._register(self.id, statepoint)

        return self._statepoint

    @statepoint.setter
<<<<<<< HEAD
    def statepoint(self, new_sp):
=======
    def statepoint(self, new_statepoint):
>>>>>>> ae72fe1b
        """Assign a new state point to this job.

        Parameters
        ----------
<<<<<<< HEAD
        new_sp : dict
            The new state point to be assigned.

        """
        self._reset_sp(new_sp)
=======
        new_statepoint : dict
            The new state point to be assigned.

        """
        self._reset_sp(new_statepoint)
>>>>>>> ae72fe1b

    @property
    def sp(self):
        """Alias for :attr:`~Job.statepoint`."""
        return self.statepoint

    @sp.setter
    def sp(self, new_sp):
        """Alias for :attr:`~Job.statepoint`."""
        self.statepoint = new_sp

    @property
    def document(self):
        """Get document associated with this job.

        .. warning::

            If you need a deep copy that will not modify the underlying
            persistent JSON file, use :attr:`~Job.document` instead of :attr:`~Job.doc`.
            For more information, see :attr:`~Job.statepoint` or :class:`~signac.JSONDict`.
<<<<<<< HEAD

        See :ref:`signac document <signac-cli-document>` for the command line equivalent.

=======

        See :ref:`signac document <signac-cli-document>` for the command line equivalent.

>>>>>>> ae72fe1b
        Returns
        -------
        :class:`~signac.JSONDict`
            The job document handle.

        """
        if self._document is None:
            self.init()
            fn_doc = os.path.join(self.workspace(), self.FN_DOCUMENT)
            self._document = JSONDict(filename=fn_doc, write_concern=True)
        return self._document

    @document.setter
    def document(self, new_doc):
        """Assign new document to the this job.

        Parameters
        ----------
        new_doc : :class:`~signac.JSONDict`
            The job document handle.

        """
        self.document.reset(new_doc)

    @property
    def doc(self):
        """Alias for :attr:`~Job.document`.

        .. warning::

            If you need a deep copy that will not modify the underlying
            persistent JSON file, use :attr:`~Job.document` instead of :attr:`~Job.doc`.
            For more information, see :attr:`~Job.statepoint` or :class:`~signac.JSONDict`.

        """
        return self.document

    @doc.setter
    def doc(self, new_doc):
        """Alias for :attr:`~Job.document`."""
        self.document = new_doc

    @property
    def stores(self):
        """Get HDF5 stores associated with this job.

        Use this property to access an HDF5 file within the job's workspace
        directory using the :class:`~signac.H5Store` dict-like interface.

        This is an example for accessing an HDF5 file called 'my_data.h5' within
        the job's workspace:

        .. code-block:: python

            job.stores['my_data']['array'] = np.random((32, 4))

        This is equivalent to:

        .. code-block:: python

            H5Store(job.fn('my_data.h5'))['array'] = np.random((32, 4))

        Both the :attr:`~job.stores` and the :class:`~signac.H5Store` itself support attribute
        access. The above example could therefore also be expressed as:

        .. code-block:: python

            job.stores.my_data.array = np.random((32, 4))

        Returns
        -------
        :class:`~signac.H5StoreManager`
            The HDF5-Store manager for this job.

        """
        if self._stores is None:
            self.init()
            self._stores = H5StoreManager(self.workspace())
        return self.init()._stores

    @property
    def data(self):
        """Get data associated with this job.

        This property should be used for large array-like data, which can't be
        stored efficiently in the job document. For examples and usage, see
        `Job Data Storage <https://docs.signac.io/en/latest/jobs.html#job-data-storage>`_.

        Equivalent to:

        .. code-block:: python

                return job.stores['signac_data']

        Returns
        -------
        :class:`~signac.H5Store`
            An HDF5-backed datastore.

        """
        return self.stores[self.KEY_DATA]

    @data.setter
    def data(self, new_data):
        """Assign new data to this job.

        Parameters
        ----------
        new_data : :class:`~signac.H5Store`
            An HDF5-backed datastore.

        """
        self.stores[self.KEY_DATA] = new_data

    def _init(self, force=False):
        """Contains all logic for job initialization.

        This method is called by :meth:`~.init` and is responsible
        for actually creating the job workspace directory and
<<<<<<< HEAD
        writing out the statepoint file.
=======
        writing out the state point manifest file.
>>>>>>> ae72fe1b

        Parameters
        ----------
        force : bool
            If ``True``, write the job manifest even if it
            already exists. If ``False``, this method will
            raise an Exception if the manifest exists
            (Default value = False).
<<<<<<< HEAD

        """
        fn_manifest = os.path.join(self._wd, self.FN_MANIFEST)

        # Attempt early exit if the manifest exists and is valid
        try:
            self._check_manifest()
=======

        """
        fn_manifest = os.path.join(self.workspace(), self.FN_MANIFEST)

        # Attempt early exit if the manifest exists and is valid
        try:
            statepoint = self._check_manifest()
>>>>>>> ae72fe1b
        except Exception:
            # Any exception means this method cannot exit early.

            # Create the workspace directory if it did not exist yet.
            try:
<<<<<<< HEAD
                _mkdir_p(self._wd)
=======
                _mkdir_p(self.workspace())
>>>>>>> ae72fe1b
            except OSError:
                logger.error(
                    "Error occurred while trying to create "
                    "workspace directory for job '{}'.".format(self)
                )
                raise

            try:
                # Prepare the data before file creation and writing
<<<<<<< HEAD
                blob = json.dumps(self._statepoint, indent=2)

                try:
                    # Open the file for writing only if it does not exist yet.
                    with open(fn_manifest, "w" if force else "x") as file:
                        file.write(blob)
                except OSError as error:
                    if error.errno not in (errno.EEXIST, errno.EACCES):
                        raise
            except Exception as error:
                # Attempt to delete the file on error, to prevent corruption.
                try:
                    os.remove(fn_manifest)
                except Exception:  # ignore all errors here
                    pass
                raise error
            else:
                self._check_manifest()

    def _check_manifest(self):
        """Check whether the manifest file exists and is correct."""
        fn_manifest = os.path.join(self._wd, self.FN_MANIFEST)
        try:
            with open(fn_manifest, "rb") as file:
                assert calc_id(json.loads(file.read().decode())) == self._id
        except (AssertionError, ValueError):
            raise JobsCorruptedError([self._id])
=======
                blob = json.dumps(self.statepoint, indent=2)

                try:
                    # Open the file for writing only if it does not exist yet.
                    with open(fn_manifest, "w" if force else "x") as file:
                        file.write(blob)
                except OSError as error:
                    if error.errno not in (errno.EEXIST, errno.EACCES):
                        raise
            except Exception as error:
                # Attempt to delete the file on error, to prevent corruption.
                try:
                    os.remove(fn_manifest)
                except Exception:  # ignore all errors here
                    pass
                raise error
            else:
                statepoint = self._check_manifest()

        # Update the project's state point cache if the manifest is valid
        self._project._register(self.id, statepoint)

    def _check_manifest(self):
        """Check whether the manifest file exists and is correct.

        Returns
        -------
        manifest : dict
            State point data.

        Raises
        ------
        JobsCorruptedError
            If the manifest hash is not equal to the job id.

        """
        manifest = self._read_manifest()
        if calc_id(manifest) != self.id:
            raise JobsCorruptedError([self.id])
        return manifest
>>>>>>> ae72fe1b

    def init(self, force=False):
        """Initialize the job's workspace directory.

        This function will do nothing if the directory and
        the job manifest already exist.

        Returns the calling job.

        See :ref:`signac job -c <signac-cli-job>` for the command line equivalent.

        Parameters
        ----------
        force : bool
            Overwrite any existing state point's manifest
            files, e.g., to repair them if they got corrupted (Default value = False).

        Returns
        -------
        Job
            The job handle.

        """
        try:
            self._init(force=force)
        except Exception:
            logger.error(
<<<<<<< HEAD
                f"State point manifest file of job '{self._id}' appears to be corrupted."
=======
                f"State point manifest file of job '{self.id}' appears to be corrupted."
>>>>>>> ae72fe1b
            )
            raise
        return self

    def clear(self):
        """Remove all job data, but not the job itself.

        This function will do nothing if the job was not previously
        initialized.

        See :ref:`signac rm -c <signac-cli-rm>` for the command line equivalent.

        """
        try:
            for fn in os.listdir(self.workspace()):
                if fn in (self.FN_MANIFEST, self.FN_DOCUMENT):
                    continue
                path = os.path.join(self.workspace(), fn)
                if os.path.isfile(path):
                    os.remove(path)
                elif os.path.isdir(path):
                    shutil.rmtree(path)
            self.document.clear()
        except OSError as error:
            if error.errno != errno.ENOENT:
                raise error

    def reset(self):
        """Remove all job data, but not the job itself.

        This function will initialize the job if it was not previously
        initialized.

        """
        self.clear()
        self.init()

    def remove(self):
        """Remove the job's workspace including the job document.

        This function will do nothing if the workspace directory
        does not exist.

        See :ref:`signac rm <signac-cli-rm>` for the command line equivalent.

        """
        try:
            shutil.rmtree(self.workspace())
        except OSError as error:
            if error.errno != errno.ENOENT:
                raise
        else:
            if self._document is not None:
                try:
                    self._document.clear()
                except OSError as error:
                    if not error.errno == errno.ENOENT:
                        raise error
                self._document = None
            self._stores = None

    def move(self, project):
        """Move this job to project.

        This function will attempt to move this instance of job from
        its original project to a different project.

        See :ref:`signac move <signac-cli-move>` for the command line equivalent.

        Parameters
        ----------
        project : :class:`~signac.Project`
            The project to move this job to.

        """
        statepoint = self.statepoint()
        dst = project.open_job(statepoint)
        _mkdir_p(project.workspace())
        try:
            os.replace(self.workspace(), dst.workspace())
        except OSError as error:
            if error.errno == errno.ENOENT:
                raise RuntimeError(
                    f"Cannot move job '{self}', because it is not initialized!"
                )
            elif error.errno in (errno.EEXIST, errno.ENOTEMPTY, errno.EACCES):
                raise DestinationExistsError(dst)
            elif error.errno == errno.EXDEV:
                raise RuntimeError(
                    "Cannot move jobs across different devices (file systems)."
                )
            else:
                raise error
        self.__dict__.update(dst.__dict__)

        # Update the destination project's state point cache
        project._register(self.id, statepoint)

    def sync(self, other, strategy=None, exclude=None, doc_sync=None, **kwargs):
        r"""Perform a one-way synchronization of this job with the other job.

        By default, this method will synchronize all files and document data with
        the other job to this job until a synchronization conflict occurs. There
        are two different kinds of synchronization conflicts:

            1. The two jobs have files with the same, but different content.
            2. The two jobs have documents that share keys, but those keys are
               associated with different values.

        A file conflict can be resolved by providing a 'FileSync' *strategy* or by
        *excluding* files from the synchronization. An unresolvable conflict is indicated with
        the raise of a :class:`~signac.errors.FileSyncConflict` exception.

        A document synchronization conflict can be resolved by providing a doc_sync function
        that takes the source and the destination document as first and second argument.

        Parameters
        ----------
        other : Job
            The other job to synchronize from.
        strategy :
            A synchronization strategy for file conflicts. If no strategy is provided, a
            :class:`~signac.errors.SyncConflict` exception will be raised upon conflict
            (Default value = None).
        exclude : str
            An filename exclude pattern. All files matching this pattern will be
            excluded from synchronization (Default value = None).
        doc_sync :
            A synchronization strategy for document keys. If this argument is None, by default
            no keys will be synchronized upon conflict.
        dry_run :
            If True, do not actually perform the synchronization.
<<<<<<< HEAD
        kwargs :
            Extra keyword arguments will be forward to the :meth:`~signac.sync.sync_jobs`
            function which actually excutes the synchronization operation.
        **kwargs :

=======
        \*\*kwargs :
            Extra keyword arguments will be forward to the :meth:`~signac.sync.sync_jobs`
            function which actually excutes the synchronization operation.
>>>>>>> ae72fe1b

        Raises
        ------
        FileSyncConflict
            In case that a file synchronization results in a conflict.

        """
        sync_jobs(
            src=other,
            dst=self,
            strategy=strategy,
            exclude=exclude,
            doc_sync=doc_sync,
            **kwargs,
        )

    def fn(self, filename):
        """Prepend a filename with the job's workspace directory path.

        Parameters
        ----------
        filename : str
            The name of the file.

        Returns
        -------
        str
            The full workspace path of the file.

        """
<<<<<<< HEAD
        return os.path.join(self._wd, filename)
=======
        return os.path.join(self.workspace(), filename)
>>>>>>> ae72fe1b

    def isfile(self, filename):
        """Return True if file exists in the job's workspace.

        Parameters
        ----------
        filename : str
            The name of the file.

        Returns
        -------
        bool
            True if file with filename exists in workspace.

        """
        return os.path.isfile(self.fn(filename))

    def open(self):
        """Enter the job's workspace directory.

        You can use the `Job` class as context manager:

        .. code-block:: python

            with project.open_job(my_statepoint) as job:
                # manipulate your job data

        Opening the context will switch into the job's workspace,
        leaving it will switch back to the previous working directory.

        """
        self._cwd.append(os.getcwd())
        self.init()
<<<<<<< HEAD
        logger.info(f"Enter workspace '{self._wd}'.")
        os.chdir(self._wd)
=======
        logger.info(f"Enter workspace '{self.workspace()}'.")
        os.chdir(self.workspace())
>>>>>>> ae72fe1b

    def close(self):
        """Close the job and switch to the previous working directory."""
        try:
            os.chdir(self._cwd.pop())
            logger.info("Leave workspace.")
        except IndexError:
            pass

    def __enter__(self):
        self.open()
        return self

    def __exit__(self, err_type, err_value, tb):
        self.close()
        return False

    def __setstate__(self, state):
        self.__dict__.update(state)
        self.statepoint._parent.jobs.append(self)

    def __deepcopy__(self, memo):
        cls = self.__class__
        result = cls.__new__(cls)
        memo[id(self)] = result
        for key, value in self.__dict__.items():
            setattr(result, key, deepcopy(value, memo))
        return result<|MERGE_RESOLUTION|>--- conflicted
+++ resolved
@@ -25,11 +25,7 @@
 
 
 class _sp_save_hook:
-<<<<<<< HEAD
-    """Hook to handle job migration when statepoints are changed.
-=======
     """Hook to handle job migration when state points are changed.
->>>>>>> ae72fe1b
 
     When a job's state point is changed, in addition
     to the contents of the file being modified this hook
@@ -57,31 +53,6 @@
 
 class Job:
     """The job instance is a handle to the data of a unique state point.
-<<<<<<< HEAD
-
-    Application developers should usually not need to directly
-    instantiate this class, but use :meth:`~signac.Project.open_job`
-    instead.
-
-    Parameters
-    ----------
-    project : :class:`~signac.Project`
-        Project handle.
-
-    statepoint : dict
-        State point for the job.
-
-    _id : str
-        A file-like object to write to.
-
-    """
-
-    FN_MANIFEST = "signac_statepoint.json"
-    """The job's manifest filename.
-
-    The job manifest, this means a human-readable dump of the job's
-    state point is stored in each workspace directory.
-=======
 
     Application developers should not directly instantiate this class, but
     use :meth:`~signac.Project.open_job` instead.
@@ -106,7 +77,6 @@
 
     The job manifest is a human-readable file containing the job's state
     point that is stored in each job's workspace directory.
->>>>>>> ae72fe1b
     """
 
     FN_DOCUMENT = "signac_job_document.json"
@@ -171,21 +141,12 @@
     @property
     def id(self):
         """Get the unique identifier for the job's state point.
-<<<<<<< HEAD
 
         Returns
         -------
         str
             The job id.
 
-=======
-
-        Returns
-        -------
-        str
-            The job id.
-
->>>>>>> ae72fe1b
         """
         return self._id
 
@@ -205,16 +166,8 @@
 
     def __repr__(self):
         return "{}(project={}, statepoint={})".format(
-<<<<<<< HEAD
-            self.__class__.__name__, repr(self._project), self._statepoint
-        )
-
-    def __eq__(self, other):
-        return hash(self) == hash(other)
-=======
             self.__class__.__name__, repr(self._project), self.statepoint
         )
->>>>>>> ae72fe1b
 
     def workspace(self):
         """Return the job's unique workspace directory.
@@ -227,11 +180,8 @@
             The path to the job's workspace directory.
 
         """
-<<<<<<< HEAD
-=======
         if self._wd is None:
             self._wd = os.path.join(self._project.workspace(), self.id)
->>>>>>> ae72fe1b
         return self._wd
 
     @property
@@ -257,11 +207,7 @@
         dst = self._project.open_job(new_statepoint)
         if dst == self:
             return
-<<<<<<< HEAD
-        fn_manifest = os.path.join(self._wd, self.FN_MANIFEST)
-=======
         fn_manifest = os.path.join(self.workspace(), self.FN_MANIFEST)
->>>>>>> ae72fe1b
         fn_manifest_backup = fn_manifest + "~"
         try:
             os.replace(fn_manifest, fn_manifest_backup)
@@ -285,24 +231,6 @@
         self._id = dst._id
         self._wd = None
         self._document = None
-<<<<<<< HEAD
-        self._data = None
-        self._cwd = []
-        logger.info(f"Moved '{self}' -> '{dst}'.")
-
-    def _reset_sp(self, new_sp=None):
-        """Check for new state point requested to assign this job.
-
-        Parameters
-        ----------
-        new_sp : dict
-            The job's new state point (Default value = None).
-
-        """
-        if new_sp is None:
-            new_sp = self.statepoint()
-        self.reset_statepoint(new_sp)
-=======
         self._stores = None
         self._cwd = []
         logger.info(f"Moved '{self}' -> '{dst}'.")
@@ -319,7 +247,6 @@
         if new_statepoint is None:
             new_statepoint = self.statepoint()
         self.reset_statepoint(new_statepoint)
->>>>>>> ae72fe1b
 
     def update_statepoint(self, update, overwrite=False):
         """Update the state point of this job.
@@ -420,28 +347,16 @@
         return self._statepoint
 
     @statepoint.setter
-<<<<<<< HEAD
-    def statepoint(self, new_sp):
-=======
     def statepoint(self, new_statepoint):
->>>>>>> ae72fe1b
         """Assign a new state point to this job.
 
         Parameters
         ----------
-<<<<<<< HEAD
-        new_sp : dict
-            The new state point to be assigned.
-
-        """
-        self._reset_sp(new_sp)
-=======
         new_statepoint : dict
             The new state point to be assigned.
 
         """
         self._reset_sp(new_statepoint)
->>>>>>> ae72fe1b
 
     @property
     def sp(self):
@@ -462,15 +377,9 @@
             If you need a deep copy that will not modify the underlying
             persistent JSON file, use :attr:`~Job.document` instead of :attr:`~Job.doc`.
             For more information, see :attr:`~Job.statepoint` or :class:`~signac.JSONDict`.
-<<<<<<< HEAD
 
         See :ref:`signac document <signac-cli-document>` for the command line equivalent.
 
-=======
-
-        See :ref:`signac document <signac-cli-document>` for the command line equivalent.
-
->>>>>>> ae72fe1b
         Returns
         -------
         :class:`~signac.JSONDict`
@@ -590,11 +499,7 @@
 
         This method is called by :meth:`~.init` and is responsible
         for actually creating the job workspace directory and
-<<<<<<< HEAD
-        writing out the statepoint file.
-=======
         writing out the state point manifest file.
->>>>>>> ae72fe1b
 
         Parameters
         ----------
@@ -603,15 +508,6 @@
             already exists. If ``False``, this method will
             raise an Exception if the manifest exists
             (Default value = False).
-<<<<<<< HEAD
-
-        """
-        fn_manifest = os.path.join(self._wd, self.FN_MANIFEST)
-
-        # Attempt early exit if the manifest exists and is valid
-        try:
-            self._check_manifest()
-=======
 
         """
         fn_manifest = os.path.join(self.workspace(), self.FN_MANIFEST)
@@ -619,17 +515,12 @@
         # Attempt early exit if the manifest exists and is valid
         try:
             statepoint = self._check_manifest()
->>>>>>> ae72fe1b
         except Exception:
             # Any exception means this method cannot exit early.
 
             # Create the workspace directory if it did not exist yet.
             try:
-<<<<<<< HEAD
-                _mkdir_p(self._wd)
-=======
                 _mkdir_p(self.workspace())
->>>>>>> ae72fe1b
             except OSError:
                 logger.error(
                     "Error occurred while trying to create "
@@ -639,35 +530,6 @@
 
             try:
                 # Prepare the data before file creation and writing
-<<<<<<< HEAD
-                blob = json.dumps(self._statepoint, indent=2)
-
-                try:
-                    # Open the file for writing only if it does not exist yet.
-                    with open(fn_manifest, "w" if force else "x") as file:
-                        file.write(blob)
-                except OSError as error:
-                    if error.errno not in (errno.EEXIST, errno.EACCES):
-                        raise
-            except Exception as error:
-                # Attempt to delete the file on error, to prevent corruption.
-                try:
-                    os.remove(fn_manifest)
-                except Exception:  # ignore all errors here
-                    pass
-                raise error
-            else:
-                self._check_manifest()
-
-    def _check_manifest(self):
-        """Check whether the manifest file exists and is correct."""
-        fn_manifest = os.path.join(self._wd, self.FN_MANIFEST)
-        try:
-            with open(fn_manifest, "rb") as file:
-                assert calc_id(json.loads(file.read().decode())) == self._id
-        except (AssertionError, ValueError):
-            raise JobsCorruptedError([self._id])
-=======
                 blob = json.dumps(self.statepoint, indent=2)
 
                 try:
@@ -708,7 +570,6 @@
         if calc_id(manifest) != self.id:
             raise JobsCorruptedError([self.id])
         return manifest
->>>>>>> ae72fe1b
 
     def init(self, force=False):
         """Initialize the job's workspace directory.
@@ -736,11 +597,7 @@
             self._init(force=force)
         except Exception:
             logger.error(
-<<<<<<< HEAD
-                f"State point manifest file of job '{self._id}' appears to be corrupted."
-=======
                 f"State point manifest file of job '{self.id}' appears to be corrupted."
->>>>>>> ae72fe1b
             )
             raise
         return self
@@ -873,17 +730,9 @@
             no keys will be synchronized upon conflict.
         dry_run :
             If True, do not actually perform the synchronization.
-<<<<<<< HEAD
-        kwargs :
-            Extra keyword arguments will be forward to the :meth:`~signac.sync.sync_jobs`
-            function which actually excutes the synchronization operation.
-        **kwargs :
-
-=======
         \*\*kwargs :
             Extra keyword arguments will be forward to the :meth:`~signac.sync.sync_jobs`
             function which actually excutes the synchronization operation.
->>>>>>> ae72fe1b
 
         Raises
         ------
@@ -914,11 +763,7 @@
             The full workspace path of the file.
 
         """
-<<<<<<< HEAD
-        return os.path.join(self._wd, filename)
-=======
         return os.path.join(self.workspace(), filename)
->>>>>>> ae72fe1b
 
     def isfile(self, filename):
         """Return True if file exists in the job's workspace.
@@ -952,13 +797,8 @@
         """
         self._cwd.append(os.getcwd())
         self.init()
-<<<<<<< HEAD
-        logger.info(f"Enter workspace '{self._wd}'.")
-        os.chdir(self._wd)
-=======
         logger.info(f"Enter workspace '{self.workspace()}'.")
         os.chdir(self.workspace())
->>>>>>> ae72fe1b
 
     def close(self):
         """Close the job and switch to the previous working directory."""
