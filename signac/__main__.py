# Copyright (c) 2017 The Regents of the University of Michigan
# All rights reserved.
# This software is licensed under the BSD 3-Clause License.
"""Command line interface (CLI) for signac."""

import argparse
import atexit
import code
import difflib
import errno
import getpass
import importlib
import json
import logging
import os
import platform
import re
import shutil
import sys
import warnings
from pprint import pformat, pprint
from rlcompleter import Completer

from tqdm import tqdm

try:
    import readline
except ImportError:
    READLINE = False
else:
    READLINE = True

from . import Project, get_project, index, init_project
from .common import config
from .common.configobj import Section, flatten_errors
from .common.crypt import get_crypt_context, get_keyring, parse_pwhash
from .contrib.filterparse import parse_filter_arg
from .contrib.import_export import _SchemaPathEvaluationError, export_jobs
from .contrib.utility import add_verbosity_argument, prompt_password, query_yes_no
from .diff import diff_jobs
from .errors import (
    DestinationExistsError,
    DocumentSyncConflict,
    FileSyncConflict,
    SchemaSyncConflict,
    SyncConflict,
)
from .sync import DocSync, FileSync
from .version import __version__

try:
    from .common.host import get_client, get_credentials, get_database, make_uri
except ImportError:
    HOST = False
else:
    HOST = True

PW_ENCRYPTION_SCHEMES = ["None"]
DEFAULT_PW_ENCRYPTION_SCHEME = PW_ENCRYPTION_SCHEMES[0]
if get_crypt_context() is not None:
    PW_ENCRYPTION_SCHEMES.extend(get_crypt_context().schemes())
    DEFAULT_PW_ENCRYPTION_SCHEME = get_crypt_context().default_scheme()


CONFIG_HOST_DEFAULTS = {
    "url": "mongodb://localhost",
    "username": getpass.getuser(),
    "auth_mechanism": "none",
    "ssl_cert_reqs": "required",
}


CONFIG_HOST_CHOICES = {"auth_mechanism": ("none", "SCRAM-SHA-1", "SSL-x509")}


MSG_SYNC_SPECIFY_KEY = """
Synchronization conflict occurred, no strategy defined to synchronize keys:
{keys}

Use the `-k/--key` option to specify a regular expression pattern matching
all keys that should be overwritten, `--all-keys` to overwrite all conflicting
keys, or `--no-keys` to overwrite none of the conflicting keys."""


MSG_SYNC_FILE_CONFLICT = """
Synchronization conflict occurred, no strategy defined to synchronize files:
{files}

Use the `-s/--strategy` option to specify a file synchronization strategy,
or the `-u/--update` option to overwrite all files which have a more recent
modification time stamp."""


MSG_SYNC_STATS = """
Number of files transferred: {stats.num_files}
Total transfer volume:       {stats.volume}
"""


SHELL_BANNER = """Python {python_version}
signac {signac_version} 🎨

Project:\t{project_id}{job_banner}
Root:\t\t{root_path}
Workspace:\t{workspace_path}
Size:\t\t{size}

Interact with the project interface using the "project" or "pr" variable.
Type "help(project)" or "help(signac)" for more information."""


SHELL_BANNER_INTERACTIVE_IMPORT = (
    SHELL_BANNER
    + """

The data from origin '{origin}' has been imported into a temporary project.
Synchronize your project with the temporary project, for example with:

                    project.sync(tmp_project, recursive=True)
"""
)


warnings.simplefilter("default")


def _print_err(msg=None, *args):
    print(msg, *args, file=sys.stderr)


def _fmt_bytes(nbytes, suffix="B"):
    """Format number of bytes.

    Adapted from: https://stackoverflow.com/a/1094933
    """
    for unit in ["", "Ki", "Mi", "Gi", "Ti", "Pi", "Ei", "Zi"]:
        if abs(nbytes) < 1024.0:
            return f"{nbytes:3.1f} {unit}{suffix}"
        nbytes /= 1024.0
    return "{:.1f} {}{}".format(nbytes, "Yi", suffix)


def _passlib_available():
    try:
        import passlib  # noqa
    except ImportError:
        return False
    else:
        return True


def _hide_password(line):
    if line.strip().startswith("password"):
        return " " * line.index("password") + "password = ***"
    else:
        return line


def _prompt_for_new_password(attempts=3):
    for i in range(attempts):
        if i > 0:
            _print_err("Attempt {}:".format(i + 1))
        new_pw = prompt_password("New password: ")
        new_pw2 = prompt_password("New password (repeat): ")
        if new_pw == new_pw2:
            return new_pw
        else:
            _print_err("Passwords do not match!")
    else:
        raise ValueError("Too many failed attempts.")


def _update_password(config, hostname, scheme=None, new_pw=None):
    def hashpw(pw):
        if scheme is None:
            return pw
        else:
            return get_crypt_context().encrypt(pw, scheme=scheme)

    hostcfg = config["hosts"][hostname]
    hostcfg["password"] = get_credentials(hostcfg)
    db_auth = get_database(
        hostcfg.get("db_auth", "admin"), hostname=hostname, config=config
    )
    if new_pw is None:
        new_pw = _prompt_for_new_password()
    pwhash = hashpw(new_pw)
    db_auth.add_user(hostcfg["username"], pwhash)
    return pwhash


def _read_index(project, fn_index=None):
    if fn_index is not None:
        _print_err(f"Reading index from file '{fn_index}'...")
        file_descriptor = open(fn_index)
        return (json.loads(line) for line in file_descriptor)


def _open_job_by_id(project, job_id):
    """Attempt to open a job by id and provide user feedback on error."""
    try:
        return project.open_job(id=job_id)
    except KeyError:
        close_matches = difflib.get_close_matches(
            job_id, [job.id[: len(job_id)] for job in project.find_jobs()]
        )
        msg = f"Did not find job corresponding to id '{job_id}'."
        if len(close_matches) == 1:
            msg += " Did you mean '{}'?".format(close_matches[0])
        elif len(close_matches) > 1:
            msg += " Did you mean any of [{}]?".format("|".join(close_matches))
        raise KeyError(msg)
    except LookupError:
        n = project.min_len_unique_id()
        raise LookupError(
            "Multiple matches for abbreviated id '{}'. "
            "Use at least {} characters for guaranteed "
            "unique ids.".format(job_id, n)
        )


def find_with_filter_or_none(args):
    """Return a filtered subset of jobs or None."""
    if args.job_id or args.filter or args.doc_filter:
        return find_with_filter(args)
    else:
        return None


def find_with_filter(args):
    """Return a filtered subset of jobs."""
    if getattr(args, "job_id", None):
        if args.filter or args.doc_filter:
            raise ValueError("Can't provide both 'job-id' and filter arguments!")
        else:
            return args.job_id

    project = get_project()
    if hasattr(args, "index"):
        index = _read_index(project, args.index)
    else:
        index = None

    f = parse_filter_arg(args.filter)
    df = parse_filter_arg(args.doc_filter)
    return get_project()._find_job_ids(index=index, filter=f, doc_filter=df)


def main_project(args):
    """Handle project subcommand."""
    project = get_project()
    if args.access:
        fn = project.create_access_module()
        _print_err(f"Created access module '{fn}'.")
        return
    if args.index:
        for doc in project.index():
            print(json.dumps(doc))
        return
    if args.workspace:
        print(project.workspace())
    else:
        print(project)


def main_job(args):
    """Handle job subcommand."""
    project = get_project()
    if args.statepoint == "-":
        sp = input()
    else:
        sp = args.statepoint
    try:
        statepoint = json.loads(sp)
    except ValueError:
        _print_err(f"Error while reading statepoint: '{sp}'")
        raise
    job = project.open_job(statepoint)
    if args.create:
        job.init()
    if args.workspace:
        print(job.workspace())
    else:
        print(job)


def main_statepoint(args):
    """Handle statepoint subcommand."""
    project = get_project()
    if args.job_id:
        jobs = (_open_job_by_id(project, jid) for jid in args.job_id)
    else:
        jobs = project
    for job in jobs:
        if args.pretty:
            pprint(job.statepoint(), depth=args.pretty)
        else:
            print(json.dumps(job.statepoint(), indent=args.indent, sort_keys=args.sort))


def main_document(args):
    """Handle document subcommand."""
    project = get_project()
    for job_id in find_with_filter(args):
        job = _open_job_by_id(project, job_id)
        if args.pretty:
            pprint(job.document(), depth=args.pretty)
        else:
            print(json.dumps(job.document(), indent=args.indent, sort_keys=args.sort))


def main_remove(args):
    """Handle remove subcommand."""
    project = get_project()
    for job_id in args.job_id:
        job = _open_job_by_id(project, job_id)
        if args.interactive and not query_yes_no(
<<<<<<< HEAD
            "Are you sure you want to {action} job with id '{job._id}'?".format(
=======
            "Are you sure you want to {action} job with id '{job.id}'?".format(
>>>>>>> ae72fe1b
                action="clear" if args.clear else "remove", job=job
            ),
            default="no",
        ):
            continue
        if args.clear:
            job.clear()
        else:
            job.remove()
        if args.verbose:
            print(job_id)


def main_move(args):
    """Handle move subcommand."""
    project = get_project()
    dst_project = get_project(root=args.project)
    for job_id in args.job_id:
        try:
            job = _open_job_by_id(project, job_id)
            job.move(dst_project)
        except DestinationExistsError:
            _print_err(f"Destination already exists: '{job}' in '{dst_project}'.")
        else:
            _print_err(f"Moved '{job}' to '{dst_project}'.")


def main_clone(args):
    """Handle clone subcommand."""
    project = get_project()
    dst_project = get_project(root=args.project)
    for job_id in args.job_id:
        try:
            job = _open_job_by_id(project, job_id)
            dst_project.clone(job)
        except DestinationExistsError:
            _print_err(f"Destination already exists: '{job}' in '{dst_project}'.")
        else:
            _print_err(f"Cloned '{job}' to '{dst_project}'.")


def main_index(args):
    """Handle index subcommand."""
    _print_err(
        "Compiling main index for path '{}'...".format(os.path.realpath(args.root))
    )
    if args.tags:
        args.tags = set(args.tags)
        _print_err("Provided tags: {}".format(", ".join(sorted(args.tags))))
    for doc in index(root=args.root, tags=args.tags, raise_on_error=args.debug):
        print(json.dumps(doc))


def main_find(args):
    """Handle find subcommand."""
    project = get_project()

    len_id = 6
    if args.one_line:
        # Only get the project's minimum length of unique id if it is needed.
        len_id = max(len_id, project.min_len_unique_id())

    # --show = --sp --doc --pretty 3
    # if --sp or --doc are also specified, those subsets of keys will be used
    if args.show:
        if args.sp is None:
            args.sp = []
        if args.doc is None:
            args.doc = []

    def format_lines(cat, _id, s):
        if args.one_line:
            if isinstance(s, dict):
                s = json.dumps(s, sort_keys=True)
            return f"{_id[:len_id]} {cat}\t{s}"
        else:
            return pformat(s, depth=args.pretty)

    try:
        for job_id in find_with_filter(args):
            print(job_id)
            job = project.open_job(id=job_id)

            if args.sp is not None:
                statepoint = job.statepoint()
                if len(args.sp) != 0:
<<<<<<< HEAD
                    sp = {key: sp[key] for key in args.sp if key in sp}
                print(format_lines("sp ", job_id, sp))
=======
                    statepoint = {
                        key: statepoint[key] for key in args.sp if key in statepoint
                    }
                print(format_lines("sp ", job_id, statepoint))
>>>>>>> ae72fe1b

            if args.doc is not None:
                doc = job.document()
                if len(args.doc) != 0:
                    doc = {key: doc[key] for key in args.doc if key in doc}
                print(format_lines("sp ", job_id, doc))
    except OSError as error:
        if error.errno == errno.EPIPE:
            sys.stderr.close()
        else:
            raise


def main_diff(args):
    """Handle diff subcommand."""
    project = get_project()

    jobs = find_with_filter_or_none(args)
    jobs = (
        (_open_job_by_id(project, job) for job in jobs) if jobs is not None else project
    )

    diff = diff_jobs(*jobs)

    for job_id, statepoint in diff.items():
        print(job_id)
        pprint(statepoint)


def main_view(args):
    """Handle view subcommand."""
    project = get_project()
    project.create_linked_view(
        prefix=args.prefix,
        path=args.path,
        job_ids=find_with_filter(args),
        index=_read_index(args.index),
    )


def main_init(args):
    """Handle init subcommand."""
    project = init_project(
        name=args.project_id, root=os.getcwd(), workspace=args.workspace
    )
    _print_err(f"Initialized project '{project}'.")


def main_schema(args):
    """Handle schema subcommand."""
    project = get_project()
    print(
        project.detect_schema(
            exclude_const=args.exclude_const, subset=find_with_filter_or_none(args)
        ).format(
            depth=args.depth, precision=args.precision, max_num_range=args.max_num_range
        )
    )


def main_sync(args):
    """Handle sync subcommand."""
    #
    # Valid provided argument combinations
    #
    if args.archive:
        args.recursive = True
        args.links = True
        args.times = True
        args.perms = True
        args.owner = True
        args.group = True

    if args.update:
        if args.strategy is not None:
            raise ValueError(
                "Can't provide both the '-u/--update' and a '-s/--strategy argument!"
            )
        args.strategy = "update"

    if args.times and not args.perms:
        raise NotImplementedError(
            "The '-t/--times' option can only be used in combination with the "
            "'-p/--perms argument."
        )

    if args.size_only or args.round_times:
        # Apply monkey patch
        import filecmp
        import stat

        if args.size_only:

            def _sig(st):
                return (stat.S_IFMT(st.st_mode), st.st_size)

        else:

            def _sig(st):
                return (stat.S_IFMT(st.st_mode), st.st_size, int(st.st_mtime))

        filecmp._sig = _sig

    #
    # Setup synchronization process
    #

    source = get_project(root=args.source)
    try:
        destination = get_project(root=args.destination)
    except LookupError:
        if args.allow_workspace:
            destination = Project(
                config={
                    "project": os.path.relpath(args.destination),
                    "project_dir": args.destination,
                    "workspace_dir": ".",
                }
            )
        else:
            _print_err(
                "WARNING: The destination appears to not be a project path. "
                "Use the '-w/--allow-workspace' option if you want to "
                "synchronize to a workspace directory directly."
            )
            raise
    selection = find_with_filter_or_none(args)

    if args.strategy:
        if args.strategy[0].isupper():
            strategy = getattr(FileSync, args.strategy)()
        else:
            strategy = getattr(FileSync, args.strategy)
    else:
        strategy = None

    if sum((args.all_keys, args.no_keys, args.key is not None)) > 1:
        raise ValueError("You can only provide one key argument!")
    elif args.all_keys:
        doc_sync = DocSync.ByKey(lambda key: True)
    elif args.no_keys:
        doc_sync = DocSync.ByKey(lambda key: False)
    elif args.key:
        try:
            re.compile(args.key)
        except re.error as e:
            raise RuntimeError(f"Illegal regular expression '{args.key}': '{e}'.")
        doc_sync = DocSync.ByKey(lambda key: re.match(args.key, key))
    else:
        doc_sync = DocSync.ByKey()

    try:
        _print_err(f"Synchronizing '{source}' -> '{destination}'...")
        stats = destination.sync(
            other=source,
            strategy=strategy,
            recursive=args.recursive,
            follow_symlinks=not args.links,
            preserve_permissions=args.perms,
            preserve_times=args.times,
            preserve_owner=args.owner,
            preserve_group=args.group,
            exclude=args.exclude,
            doc_sync=doc_sync,
            selection=selection,
            check_schema=not (args.merge or args.force),
            dry_run=args.dry_run,
            parallel=args.parallel,
            deep=args.deep,
            collect_stats=args.stats,
        )
        if stats is not None:
            if args.human_readable:
                stats = stats._replace(volume=_fmt_bytes(stats.volume))
            print("\n# Transfer statistics", "(dry run)" if args.dry_run else "")
            if args.json:
                print(json.dumps(stats._asdict()))
            else:
                print(MSG_SYNC_STATS.format(stats=stats))
    except SchemaSyncConflict as error:
        _print_err(
            "Synchronizing two projects with different schema requires the -m/--merge option."
        )
        diff_src = error.schema_src.difference(error.schema_dst)
        diff_dst = error.schema_dst.difference(error.schema_src)
        only_in_dst = diff_dst.difference(diff_src)
        only_in_src = diff_src.difference(diff_dst)
        diff_value = diff_src.intersection(diff_dst)
        if only_in_src:
            _print_err(
                "Keys found only in the source schema: {}".format(
                    ", ".join(only_in_src)
                )
            )
        if only_in_dst:
            _print_err(
                "Keys found only in the destination schema: {}".format(
                    ", ".join(only_in_dst)
                )
            )
        if diff_value:
            _print_err(
                "Keys having different values in source and destination: {}".format(
                    ", ".join(diff_value)
                )
            )
    except DocumentSyncConflict as error:
        _print_err(MSG_SYNC_SPECIFY_KEY.format(keys=", ".join(error.keys)))
    except FileSyncConflict as error:
        _print_err(MSG_SYNC_FILE_CONFLICT.format(files=error))
    else:
        if doc_sync.skipped_keys:
            _print_err("Skipped key(s):", ", ".join(sorted(doc_sync.skipped_keys)))
        _print_err("Done.")
        return
    raise RuntimeWarning("Synchronization aborted.")


def _main_import_interactive(project, origin, args):
    from .contrib.import_export import _prepare_import_into_project

    if args.move:
        raise ValueError(
            "Cannot use '--move' in combination with '--sync-interactive'."
        )

    with project.temporary_project() as tmp_project:
        _print_err("Prepare data space for import...")
        with _prepare_import_into_project(
            origin, tmp_project, args.schema_path
        ) as data_mapping:
            paths = {}
            for src, copy_executor in tqdm(
                dict(data_mapping).items(), desc="Import to temporary project"
            ):
                paths[src] = copy_executor()

            local_ns = dict(
                signac=importlib.import_module(__package__),
                project=project,
                pr=project,
                tmp_project=tmp_project,
            )
            if READLINE:
                readline.set_completer(Completer(local_ns).complete)
                readline.parse_and_bind("tab: complete")
            code.interact(
                local=local_ns,
                banner=SHELL_BANNER_INTERACTIVE_IMPORT.format(
                    python_version=sys.version,
                    signac_version=__version__,
                    project_id=project.get_id(),
                    job_banner="",
                    root_path=project.root_directory(),
                    workspace_path=project.workspace(),
                    size=len(project),
                    origin=args.origin,
                ),
            )

            return paths


def _main_import_non_interactive(project, origin, args):
    from .contrib.import_export import _prepare_import_into_project

    try:
        paths = {}
        if args.sync:
            with project.temporary_project() as tmp_project:
                _print_err("Prepare data space for import...")
                with _prepare_import_into_project(
                    origin, tmp_project, args.schema_path
                ) as mapping:
                    for src, copy_executor in tqdm(
                        dict(mapping).items(), desc="Import to temporary project"
                    ):
                        paths[src] = copy_executor()
                    _print_err("Synchronizing project with temporary project...")
                    project.sync(tmp_project, recursive=True)
        else:
            _print_err("Prepare data space for import...")
            with _prepare_import_into_project(
                origin, project, args.schema_path
            ) as data_mapping:
                for src, copy_executor in tqdm(dict(data_mapping).items(), "Importing"):
                    paths[src] = copy_executor(
                        copytree=shutil.move if args.move else None
                    )
    except DestinationExistsError as error:
        _print_err(f"Destination '{error.destination}' already exists.")
        if not args.sync:
            _print_err("Consider using '--sync' or '--sync-interactive'!")
    except SyncConflict as error:
        _print_err(f"Synchronization failed with error: {error}")
        _print_err("Consider using '--sync-interactive'!")
    else:
        return paths


def main_import(args):
    """Handle import subcommand."""
    if args.move and os.path.isfile(args.origin):
        raise ValueError("Cannot use '--move' when importing from a file.")
    if args.move and (args.sync or args.sync_interactive):
        raise ValueError(
            "Cannot use '--move' in combination with '--sync' or '--sync-interactive'."
        )

    project = get_project()
    if args.sync_interactive:
        paths = _main_import_interactive(project, args.origin, args)
    else:
        paths = _main_import_non_interactive(project, args.origin, args)

    if paths is None:
        _print_err("Import failed.")
    elif len(paths):
        _print_err("Imported {} job(s).".format(len(paths)))
    elif paths is not None:
        _print_err("Nothing to import.")


def main_export(args):
    """Handle export subcommand."""
    if args.move and os.path.splitext(args.target)[1] != "":
        raise RuntimeError(
            "The '--move' argument can only be used when exporting to directories."
        )
    copytree = shutil.move if args.move else None

    project = get_project()
    jobs = [project.open_job(id=job_id) for job_id in find_with_filter(args)]

    paths = {}
    with tqdm(total=len(jobs), desc="Export") as pbar:
        try:
            for src, dst in export_jobs(
                jobs=jobs, target=args.target, path=args.schema_path, copytree=copytree
            ):
                paths[src] = dst
                pbar.update(1)
        except _SchemaPathEvaluationError as error:
            raise RuntimeWarning(
                f"An error occurred while evaluating the schema path: {error}"
            )

    if paths:
        _print_err("Exported {} job(s).".format(len(paths)))
    else:
        _print_err("No jobs to export.")


def main_update_cache(args):
    """Handle update-cache subcommand."""
    project = get_project()
    _print_err("Updating cache...")
    n = project.update_cache()
    if n is None:
        _print_err("Cache is up to date.")
    else:
        _print_err(f"Updated cache (size={n}).")


# UNCOMMENT THE FOLLOWING BLOCK WHEN THE FIRST MIGRATION IS INTRODUCED.
# def main_migrate(args):
#     "Migrate the project's schema to the current schema version."
#     from .contrib.migration import apply_migrations
#     project = get_project(_ignore_schema_version=True)
#
#     schema_version = version.parse(SCHEMA_VERSION)
#     config_schema_version = version.parse(project.config['schema_version'])
#
#     if config_schema_version > schema_version:
#         _print_err(
#             "The schema version of the project ({}) is newer than the schema "
#             "version supported by signac version {}: {}. Try updating signac.".format(
#                 config_schema_version, __version__, schema_version))
#     elif config_schema_version == schema_version:
#         _print_err(
#             "The schema version of the project ({}) is up to date. "
#             "Nothing to do.".format(config_schema_version))
#     elif args.yes or query_yes_no(
#         "Do you want to migrate this project's schema version from '{}' to '{}'? "
#         "WARNING: THIS PROCESS IS IRREVERSIBLE!".format(
#             config_schema_version, schema_version), 'no'):
#         apply_migrations(project)
#
#
def verify_config(cfg, preserve_errors=True):
    """Verify provided configuration."""
    verification = cfg.verify(preserve_errors=preserve_errors)
    if verification is True:
        _print_err("Passed.")
    else:
        for entry in flatten_errors(cfg, verification):
            # each entry is a tuple
            section_list, key, error = entry
            if key is not None:
                section_list.append(key)
            else:
                section_list.append("[missing section]")
            section_string = ".".join(section_list)
            if error is False:
                error = "Possibly invalid or missing."
            else:
                error = type(error).__name__
            _print_err(" ".join((section_string, ":", error)))


def main_config_show(args):
    """Handle config show subcommand."""
    cfg = None
    if args.local and args.globalcfg:
        raise ValueError("You can specify either -l/--local or -g/--global, not both.")
    elif args.local:
        for fn in config.CONFIG_FILENAMES:
            if os.path.isfile(fn):
                if cfg is None:
                    cfg = config.read_config_file(fn)
                else:
                    cfg.merge(config.read_config_file(fn))
    elif args.globalcfg:
        cfg = config.read_config_file(config.FN_CONFIG)
    else:
        cfg = config.load_config()
    if cfg is None:
        if args.local and args.globalcfg:
            mode = " local or global "
        elif args.local:
            mode = " local "
        elif args.globalcfg:
            mode = " global "
        else:
            mode = ""
        _print_err(f"Did not find a{mode}configuration file.")
        return
    for key in args.key:
        for kt in key.split("."):
            cfg = cfg.get(kt)
            if cfg is None:
                break
    if not isinstance(cfg, Section):
        print(cfg)
    else:
        for line in config.Config(cfg).write():
            print(_hide_password(line))


def main_config_verify(args):
    """Handle config verify subcommand."""
    cfg = None
    if args.local and args.globalcfg:
        raise ValueError("You can specify either -l/--local or -g/--global, not both.")
    elif args.local:
        for fn in config.CONFIG_FILENAMES:
            if os.path.isfile(fn):
                if cfg is None:
                    cfg = config.read_config_file(fn)
                else:
                    cfg.merge(config.read_config_file(fn))
    elif args.globalcfg:
        cfg = config.read_config_file(config.FN_CONFIG)
    else:
        cfg = config.load_config()
    if cfg is None:
        if args.local and args.globalcfg:
            mode = " local or global "
        elif args.local:
            mode = " local "
        elif args.globalcfg:
            mode = " global "
        else:
            mode = ""
        raise RuntimeWarning(f"Did not find a{mode}configuration file.")
    if cfg.filename is not None:
        _print_err(f"Verifcation of config file '{cfg.filename}'.")
    verify_config(cfg)


def main_config_set(args):
    """Handle config set subcommand."""
    if not (args.local or args.globalcfg):
        args.local = True
    fn_config = None
    if args.local and args.globalcfg:
        raise ValueError("You can specify either -l/--local or -g/--global, not both.")
    elif args.local:
        for fn_config in config.CONFIG_FILENAMES:
            if os.path.isfile(fn_config):
                break
    elif args.globalcfg:
        fn_config = config.FN_CONFIG
    else:
        raise ValueError(
            "You need to specify either -l/--local or -g/--global "
            "to specify which configuration to modify."
        )
    try:
        cfg = config.read_config_file(fn_config)
    except OSError:
        cfg = config.get_config(fn_config)
    keys = args.key.split(".")
    if keys[-1].endswith("password"):
        raise RuntimeError(
            "Passwords need to be set with `{} config host "
            "HOSTNAME -p`!".format(os.path.basename(sys.argv[0]))
        )
    else:
        if len(args.value) == 0:
            raise ValueError("No value argument provided!")
        elif len(args.value) == 1:
            args.value = args.value[0]
    sec = cfg
    for key in keys[:-1]:
        sec = sec.setdefault(key, {})
    try:
        sec[keys[-1]] = args.value
        _print_err(f"Updated value '{args.key}'='{args.value}'.")
    except TypeError:
        raise KeyError(args.key)
    _print_err("Writing configuration to '{}'.".format(os.path.abspath(fn_config)))
    cfg.write()


def main_config_host(args):
    """Handle config host subcommand."""
    if args.update_pw is True:
        args.update_pw = DEFAULT_PW_ENCRYPTION_SCHEME
    if not HOST:
        raise ImportError("pymongo is required for host configuration!")
    from pymongo.uri_parser import parse_uri

    if not (args.local or args.globalcfg):
        args.globalcfg = True
    fn_config = None
    if args.local and args.globalcfg:
        raise ValueError("You can specify either -l/--local or -g/--global, not both.")
    elif args.local:
        for fn_config in config.CONFIG_FILENAMES:
            if os.path.isfile(fn_config):
                break
    elif args.globalcfg:
        fn_config = config.FN_CONFIG
    else:
        raise ValueError(
            "You need to specify either -l/--local or -g/--global "
            "to specify which configuration to modify."
        )
    try:
        cfg = config.read_config_file(fn_config)
    except OSError:
        cfg = config.get_config(fn_config)

    def hostcfg():
        return cfg.setdefault("hosts", {}).setdefault(args.hostname, {})

    if sum((args.test, args.remove, args.show_pw)) > 1:
        raise ValueError(
            "Please select only one of the following options: "
            "[--test | -r/--remove | --show-pw]."
        )

    if args.test:
        if hostcfg():
            _print_err(f"Trying to connect to host '{args.hostname}'...")
            try:
                client = get_client(hostcfg())
                client.address
            except Exception:
                _print_err(
                    "Encountered error while trying to "
                    "connect to host '{}'.".format(args.hostname)
                )
                raise
            else:
                print(f"Successfully connected to host '{args.hostname}'.")
        else:
            _print_err(f"Host '{args.hostname}' is not configured.")
        return

    if args.remove:
        if hostcfg():
            q = "Are you sure you want to remove host '{}'."
            if args.yes or query_yes_no(q.format(args.hostname), "no"):
                kr = get_keyring()
                if kr:
                    if kr.get_password("signac", make_uri(hostcfg())):
                        kr.delete_password("signac", make_uri(hostcfg()))
                del cfg["hosts"][args.hostname]
                cfg.write()
        else:
            _print_err("Nothing to remove.")
        return

    if args.show_pw:
        pw = get_credentials(hostcfg(), ask=False)
        if pw is None:
            raise RuntimeError("Did not find stored password!")
        else:
            print(pw)
            return

    if hostcfg():
        _print_err(f"Configuring host '{args.hostname}'.")
    else:
        _print_err(f"Configuring new host '{args.hostname}'.")

    def hide_password(k, v):
        """Hide all fields containing sensitive information."""
        return "***" if k.endswith("password") else v

    def update_hostcfg(**update):
        """Update the host configuration."""
        store = False
        for k, v in update.items():
            if v is None:
                if k in hostcfg():
                    logging.info(f"Deleting key {k}")
                    del cfg["hosts"][args.hostname][k]
                    store = True
            elif k not in hostcfg() or v != hostcfg()[k]:
                logging.info("Setting {}={}".format(k, hide_password(k, v)))
                cfg["hosts"][args.hostname][k] = v
                store = True
        if store:
            cfg.write()

    def requires_username():
        if "username" not in hostcfg():
            raise ValueError("Please specify a username!")

    if args.uri:
        parse_uri(args.uri)
        update_hostcfg(url=args.uri)
    elif "url" not in hostcfg():
        update_hostcfg(url="mongodb://localhost")

    if args.username:
        update_hostcfg(username=args.username, auth_mechanism="SCRAM-SHA-1")

    if args.update_pw:
        requires_username()
        if not _passlib_available():
            _print_err(
                "WARNING: It is highly recommended to install passlib to encrypt your password!"
            )
        pwhash = _update_password(
            cfg,
            args.hostname,
            scheme=None if args.update_pw == "None" else args.update_pw,
            new_pw=None if args.password is True else args.password,
        )
        if args.password:
            update_hostcfg(password=pwhash, password_config=None)
        elif args.update_pw == "None":
            update_hostcfg(password=None, password_config=None)
        else:
            update_hostcfg(password=None, password_config=parse_pwhash(pwhash))
    elif args.password:
        requires_username()
        if args.password is True:
            new_pw = prompt_password()
        else:
            new_pw = args.password
        update_hostcfg(password=new_pw, password_config=None)

    _print_err(f"Configured host '{args.hostname}':")
    print("[hosts]")
    for line in config.Config({args.hostname: hostcfg()}).write():
        print(_hide_password(line))


def main_shell(args):
    """Handle shell subcommand."""
    if args.file and args.command:
        raise ValueError(
            "Cannot provide file and -c/--command argument at the same time!"
        )

    try:
        project = get_project()
    except LookupError:
        print("signac", __version__)
        print("No project within this directory.")
        print(
            "If you want to initialize a project, execute `$ signac init <project-name>`, "
            "where <project-name> can be freely chosen."
        )
    else:
        _jobs = find_with_filter(args)

        def jobs():
            for _id in _jobs:
                yield project.open_job(id=_id)

        if len(_jobs) == 1:
            job = _open_job_by_id(project, list(_jobs)[0])
        else:
            try:
                job = project.get_job()
            except LookupError:
                job = None

        local_ns = dict(
            project=project,
            pr=project,
            jobs=iter(jobs()),
            job=job,
            signac=sys.modules["signac"],
        )

        if args.file or args.command:
            interpreter = code.InteractiveInterpreter(locals=local_ns)
            if args.file and args.file == "-":
                try:
                    while True:
                        interpreter.runsource(
                            input(), filename="<input>", symbol="exec"
                        )
                except EOFError:
                    pass
            elif args.file:
                with open(args.file) as file:
                    interpreter.runsource(
                        file.read(), filename=args.file, symbol="exec"
                    )
            else:
                interpreter.runsource(args.command, filename="<input>", symbol="exec")
        else:  # interactive
            if READLINE:
                if "PyPy" not in platform.python_implementation():
                    fn_hist = project.fn(".signac_shell_history")
                    try:
                        readline.read_history_file(fn_hist)
                        readline.set_history_length(1000)
                    except FileNotFoundError:
                        pass
                    except PermissionError:
                        print(
                            "Warning: Shell history could not be read from "
                            "{}.".format(os.path.relpath(fn_hist))
                        )

                    def write_history_file():
                        try:
                            readline.write_history_file(fn_hist)
                        except PermissionError:
                            print(
                                "Warning: Shell history could not be written to "
                                "{}.".format(os.path.relpath(fn_hist))
                            )

                    atexit.register(write_history_file)
                readline.set_completer(Completer(local_ns).complete)
                readline.parse_and_bind("tab: complete")
            code.interact(
                local=local_ns,
                banner=SHELL_BANNER.format(
                    python_version=sys.version,
                    signac_version=__version__,
                    project_id=project.id,
<<<<<<< HEAD
                    job_banner=f"\nJob:\t\t{job._id}" if job is not None else "",
=======
                    job_banner=f"\nJob:\t\t{job.id}" if job is not None else "",
>>>>>>> ae72fe1b
                    root_path=project.root_directory(),
                    workspace_path=project.workspace(),
                    size=len(project),
                ),
            )


def main():
    """Provide command line interface."""
    parser = argparse.ArgumentParser(
        description="signac aids in the management, access and analysis of "
        "large-scale computational investigations."
    )
    parser.add_argument(
        "--debug", action="store_true", help="Show traceback on error for debugging."
    )
    parser.add_argument(
        "--version", action="store_true", help="Display the version number and exit."
    )
    add_verbosity_argument(parser, default=2)
    parser.add_argument(
        "-y",
        "--yes",
        action="store_true",
        help="Answer all questions with yes. Useful for scripted interaction.",
    )
    subparsers = parser.add_subparsers()

    parser_init = subparsers.add_parser("init")
    parser_init.add_argument(
        "project_id", type=str, help="Initialize a project with the given project id."
    )
    parser_init.add_argument(
        "-w",
        "--workspace",
        type=str,
        default="workspace",
        help="The path to the workspace directory.",
    )
    parser_init.set_defaults(func=main_init)

    parser_project = subparsers.add_parser("project")
    parser_project.add_argument(
        "-w",
        "--workspace",
        action="store_true",
        help="Print the project's workspace path instead of the project id.",
    )
    parser_project.add_argument(
        "-i",
        "--index",
        action="store_true",
        help="Generate and print an index for the project.",
    )
    parser_project.add_argument(
        "-a", "--access", action="store_true", help="Create access module for indexing."
    )
    parser_project.set_defaults(func=main_project)

    parser_job = subparsers.add_parser("job")
    parser_job.add_argument(
        "statepoint",
        nargs="?",
        default="-",
        type=str,
        help="The job's statepoint in JSON format. Omit this argument to read from STDIN.",
    )
    parser_job.add_argument(
        "-w",
        "--workspace",
        action="store_true",
        help="Print the job's workspace path instead of the job id.",
    )
    parser_job.add_argument(
        "-c",
        "--create",
        action="store_true",
        help="Create the job's workspace directory if necessary.",
    )
    parser_job.set_defaults(func=main_job)

    parser_statepoint = subparsers.add_parser(
        "statepoint",
        description="Print the statepoint(s) corresponding to one or more job ids.",
    )
    parser_statepoint.add_argument(
        "job_id",
        nargs="*",
        type=str,
        help="One or more job ids. The corresponding jobs must be initialized.",
    )
    parser_statepoint.add_argument(
        "-p",
        "--pretty",
        type=int,
        nargs="?",
        const=3,
        help="Print state point in pretty format. "
        "An optional argument to this flag specifies the maximal "
        "depth a state point is printed.",
    )
    parser_statepoint.add_argument(
        "-i",
        "--indent",
        type=int,
        nargs="?",
        const="2",
        help="Specify the indentation of the JSON formatted state point.",
    )
    parser_statepoint.add_argument(
        "-s",
        "--sort",
        action="store_true",
        help="Sort the state point keys for output.",
    )
    parser_statepoint.set_defaults(func=main_statepoint)

    parser_diff = subparsers.add_parser(
        "diff", description="Find the difference among job state points."
    )
    parser_diff.add_argument(
        "job_id",
        nargs="*",
        type=str,
        help="One or more job ids. The corresponding jobs must be initialized.",
    )
    parser_diff.add_argument(
        "-p",
        "--pretty",
        type=int,
        nargs="?",
        const=3,
        help="Print state point in pretty format. "
        "An optional argument to this flag specifies the maximal "
        "depth a state point is printed.",
    )
    parser_diff.add_argument(
        "-i",
        "--indent",
        type=int,
        nargs="?",
        const="2",
        help="Specify the indentation of the JSON formatted state point.",
    )
    parser_diff.add_argument(
        "-f",
        "--filter",
        type=str,
        nargs="+",
        help="Limit the diff to jobs matching this state point filter.",
    )
    parser_diff.add_argument(
        "-d",
        "--doc-filter",
        type=str,
        nargs="+",
        help="Show documents of jobs matching this document filter.",
    )
    parser_diff.set_defaults(func=main_diff)

    parser_document = subparsers.add_parser(
        "document",
        description="Print the document(s) corresponding to one or more job ids.",
    )
    parser_document.add_argument(
        "job_id",
        nargs="*",
        type=str,
        help="One or more job ids. The job corresponding to a job id must be initialized.",
    )
    parser_document.add_argument(
        "-p",
        "--pretty",
        type=int,
        nargs="?",
        const=3,
        help="Print document in pretty format. "
        "An optional argument to this flag specifies the maximal "
        "depth a document is printed.",
    )
    parser_document.add_argument(
        "-i",
        "--indent",
        type=int,
        nargs="?",
        const="2",
        help="Specify the indentation of the JSON formatted state point.",
    )
    parser_document.add_argument(
        "-s",
        "--sort",
        action="store_true",
        help="Sort the document keys for output in JSON format.",
    )
    parser_document.add_argument(
        "-f",
        "--filter",
        type=str,
        nargs="+",
        help="Show documents of jobs matching this state point filter.",
    )
    parser_document.add_argument(
        "-d",
        "--doc-filter",
        type=str,
        nargs="+",
        help="Show documents of job matching this document filter.",
    )
    parser_document.add_argument(
        "--index", type=str, help="The filename of an index file."
    )
    parser_document.set_defaults(func=main_document)

    parser_remove = subparsers.add_parser("rm")
    parser_remove.add_argument(
        "job_id", type=str, nargs="+", help="One or more job ids of jobs to remove."
    )
    parser_remove.add_argument(
        "-c",
        "--clear",
        action="store_true",
        help="Do not completely remove, but only clear the job.",
    )
    parser_remove.add_argument(
        "-i",
        "--interactive",
        action="store_true",
        help="Request confirmation before attempting to remove/clear each job.",
    )
    parser_remove.add_argument(
        "-v",
        "--verbose",
        action="store_true",
        help="Be verbose when removing/clearing files.",
    )
    parser_remove.set_defaults(func=main_remove)

    parser_move = subparsers.add_parser("move")
    parser_move.add_argument(
        "project",
        type=str,
        help="The root directory of the project to move one or more jobs to.",
    )
    parser_move.add_argument(
        "job_id",
        nargs="+",
        type=str,
        help="One or more job ids. The corresponding jobs must be initialized.",
    )
    parser_move.set_defaults(func=main_move)

    parser_clone = subparsers.add_parser("clone")
    parser_clone.add_argument(
        "project",
        type=str,
        help="The root directory of the project to clone one or more jobs in.",
    )
    parser_clone.add_argument(
        "job_id",
        nargs="+",
        type=str,
        help="One or more job ids. The corresponding jobs must be initialized.",
    )
    parser_clone.set_defaults(func=main_clone)

    parser_index = subparsers.add_parser("index")
    parser_index.add_argument(
        "root",
        nargs="?",
        default=".",
        help="Specify the root path from where the main index is to be compiled.",
    )
    parser_index.add_argument(
        "-t", "--tags", nargs="+", help="Specify tags for this main index compilation."
    )
    parser_index.set_defaults(func=main_index)

    parser_find = subparsers.add_parser(
        "find",
        description="""All filter arguments may be provided either directly in JSON
                       encoding or in a simplified form, e.g., -- $ signac find a 42 --
                       is equivalent to -- $ signac find '{"a": 42}'.""",
    )
    parser_find.add_argument(
        "filter",
        type=str,
        nargs="*",
        help="A JSON encoded state point filter (key-value pairs).",
    )
    parser_find.add_argument(
        "-d", "--doc-filter", type=str, nargs="+", help="A document filter."
    )
    parser_find.add_argument(
        "-i", "--index", type=str, help="The filename of an index file."
    )
    parser_find.add_argument(
        "-s",
        "--show",
        type=int,
        nargs="?",
        const=3,
        help="Show the state point and document of each job. Equivalent to "
        "--sp --doc --pretty 3.",
    )
    parser_find.add_argument(
        "--sp",
        type=str,
        nargs="*",
        help="Show the state point of each job. Can be passed the list of "
        "state point keys to print (if they exist for a given job).",
    )
    parser_find.add_argument(
        "--doc",
        type=str,
        nargs="*",
        help="Show the document of each job. Can be passed the list of "
        "document keys to print (if they exist for a given job).",
    )
    parser_find.add_argument(
        "-p",
        "--pretty",
        type=int,
        nargs="?",
        const=3,
        default=3,
        help="Pretty print output when using --sp, --doc, or ---show. "
        "Argument is the depth to which keys are printed.",
    )
    parser_find.add_argument(
        "-1",
        "--one-line",
        action="store_true",
        help="Print output in JSON and on one line.",
    )
    parser_find.set_defaults(func=main_find)

    parser_view = subparsers.add_parser(
        "view",
        description="""Generate a human readable set of paths representing
                           state points in the workspace, e.g.
                           view/param_name_1/param_value_1/param_name_2/param_value_2/job.
                           The leaf nodes of this directory structure are
                           symlinks (named "job") into the workspace directory
                           for that parameter combination. Note that all
                           positional arguments must be provided before any
                           keyword arguments. In particular, the prefix and
                           path must be specified before arguments such as the
                           filters, e.g.  signac view $PREFIX $VIEW_PATH -f
                           FILTERS -d DOC_FILTERS.""",  # noqa:E501
    )
    parser_view.add_argument(
        "prefix",
        type=str,
        nargs="?",
        default="view",
        help="The path where the view is to be created. Defaults to view.",
    )
    parser_view.add_argument(
        "path",
        type=str,
        nargs="?",
        default="{{auto}}",
        help="The path used for the generation of the linked view hierarchy, "
        "defaults to '{{auto}}' (see Project.export_to for information "
        "on how this is expanded).",
    )
    selection_group = parser_view.add_argument_group("select")
    selection_group.add_argument(
        "-f",
        "--filter",
        type=str,
        nargs="+",
        help="Limit the view to jobs matching this state point filter.",
    )
    selection_group.add_argument(
        "-d",
        "--doc-filter",
        type=str,
        nargs="+",
        help="Limit the view to jobs matching this document filter.",
    )
    selection_group.add_argument(
        "-j",
        "--job-id",
        type=str,
        nargs="+",
        help="Limit the view to jobs with these job ids.",
    )
    selection_group.add_argument(
        "-i", "--index", type=str, help="The filename of an index file."
    )
    parser_view.set_defaults(func=main_view)

    parser_schema = subparsers.add_parser("schema")
    parser_schema.add_argument(
        "-x",
        "--exclude-const",
        action="store_true",
        help="Exclude state point parameters, which are constant over the "
        "complete project data space.",
    )
    parser_schema.add_argument(
        "-t",
        "--depth",
        type=int,
        default=0,
        help="A non-zero value will format the schema in a nested representation "
        "up to the specified depth. The default is a flat view (depth=0).",
    )
    parser_schema.add_argument(
        "-p",
        "--precision",
        type=int,
        help="Round all numerical values up to the given precision.",
    )
    parser_schema.add_argument(
        "-r",
        "--max-num-range",
        type=int,
        default=5,
        help="The maximum number of entries shown for a value range, defaults to 5.",
    )
    selection_group = parser_schema.add_argument_group("select")
    selection_group.add_argument(
        "-f",
        "--filter",
        type=str,
        nargs="+",
        help="Detect schema only for jobs that match the state point filter.",
    )
    selection_group.add_argument(
        "-d",
        "--doc-filter",
        type=str,
        nargs="+",
        help="Detect schema only for jobs that match the document filter.",
    )
    selection_group.add_argument(
        "-j",
        "--job-id",
        type=str,
        nargs="+",
        help="Detect schema only for jobs with the given job ids.",
    )
    parser_schema.set_defaults(func=main_schema)

    parser_shell = subparsers.add_parser("shell")
    parser_shell.add_argument(
        "file", type=str, nargs="?", help="Execute Python script in file."
    )
    parser_shell.add_argument(
        "-c", "--command", type=str, help="Execute Python program passed as string."
    )
    selection_group = parser_shell.add_argument_group(
        "select",
        description="Specify one or more jobs to preset the `jobs` variable as a generator "
        "over all job handles associated with the given selection. If the selection "
        "contains only one job, an additional `job` variable is referencing that "
        "single job, otherwise it is `None`.",
    )
    selection_group.add_argument(
        "-f",
        "--filter",
        type=str,
        nargs="+",
        help="Reduce selection to jobs that match the given filter.",
    )
    selection_group.add_argument(
        "-d",
        "--doc-filter",
        type=str,
        nargs="+",
        help="Reduce selection to jobs that match the given document filter.",
    )
    selection_group.add_argument(
        "-j",
        "--job-id",
        type=str,
        nargs="+",
        help="Reduce selection to jobs that match the given job ids.",
    )
    parser_shell.set_defaults(func=main_shell)

    parser_sync = subparsers.add_parser(
        "sync",
        description="""Use this command to synchronize this project with another project;
similar to the synchronization of two directories with `rsync`.
Data is always copied from the source to the destination.
For example: `signac sync /path/to/other/project -u --all-keys`
means "Synchronize all jobs within this project with those in the other project; overwrite
files if the source files is newer and overwrite all conflicting keys in the project and
job documents."
""",
    )
    parser_sync.add_argument(
        "source",
        help="The root directory of the project that this project should be synchronized with.",
    )
    parser_sync.add_argument(
        "destination",
        nargs="?",
        help="Optional: The root directory of the project that should be modified for "
        "synchronization, defaults to the local project.",
    )
    add_verbosity_argument(parser_sync, default=2)

    sync_group = parser_sync.add_argument_group("copy options")
    sync_group.add_argument(
        "-a",
        "--archive",
        action="store_true",
        help="archive mode; equivalent to: '-rltpog'",
    )
    sync_group.add_argument(
        "-r",
        "--recursive",
        action="store_true",
        help="Do not skip sub-directories, but synchronize recursively.",
    )
    sync_group.add_argument(
        "-l",
        "--links",
        action="store_true",
        help="Copy symbolic links as symbolic links pointing to the original source.",
    )
    sync_group.add_argument(
        "-p", "--perms", action="store_true", help="Preserve permissions."
    )
    sync_group.add_argument(
        "-o", "--owner", action="store_true", help="Preserve owner."
    )
    sync_group.add_argument(
        "-g", "--group", action="store_true", help="Preserve group."
    )
    sync_group.add_argument(
        "-t",
        "--times",
        action="store_true",
        help="Preserve file modification times (requires -p).",
    )
    sync_group.add_argument(
        "-x",
        "--exclude",
        type=str,
        nargs="?",
        const=".*",
        help="Exclude all files matching the given pattern. Exclude all files "
        "if this option is provided without any argument.",
    )
    sync_group.add_argument(
        "-I",
        "--ignore-times",
        action="store_true",
        dest="deep",
        help="Never rely on file meta data such as the size or the modification time "
        "when determining file differences.",
    )
    sync_group.add_argument(
        "--size-only",
        action="store_true",
        help="Ignore modification times during file comparison. Useful when synchronizing "
        "between file systems with different timestamp resolution.",
    )
    sync_group.add_argument(
        "--round-times",
        action="store_true",
        help="Round modification times during file comparison. Useful when synchronizing "
        "between file systems with different timestamp resolution.",
    )
    sync_group.add_argument(
        "-n",
        "--dry-run",
        action="store_true",
        help="Do not actually execute the synchronization. Increase the output verbosity "
        "to see messages about what would potentially happen.",
    )
    sync_group.add_argument(
        "-u",
        "--update",
        action="store_true",
        help="Skip files with newer modification time stamp."
        "This is a short-cut for: --strategy=update.",
    )

    strategy_group = parser_sync.add_argument_group("sync strategy")
    strategy_group.add_argument(
        "-s",
        "--strategy",
        type=str,
        choices=FileSync.keys(),
        help="Specify a synchronization strategy, for differing files.",
    )
    strategy_group.add_argument(
        "-k",
        "--key",
        type=str,
        help="Specify a regular expression for keys that should be overwritten "
        "as part of the project and job document synchronization.",
    )
    strategy_group.add_argument(
        "--all-keys",
        action="store_true",
        help="Overwrite all conflicting keys. Equivalent to `--key='.*'`.",
    )
    strategy_group.add_argument(
        "--no-keys", action="store_true", help="Never overwrite any conflicting keys."
    )

    parser_sync.add_argument(
        "-w",
        "--allow-workspace",
        action="store_true",
        help="Allow the specification of a workspace (instead of a project) directory "
        "as the destination path.",
    )
    parser_sync.add_argument(
        "--force", action="store_true", help="Ignore all warnings, just synchronize."
    )
    parser_sync.add_argument(
        "-m",
        "--merge",
        action="store_true",
        help="Clone all the jobs that are not present in destination from source.",
    )
    parser_sync.add_argument(
        "--parallel",
        type=int,
        nargs="?",
        const=True,
        help="Use multiple threads for synchronization."
        "You may optionally specify how many threads to "
        "use, otherwise all available processing units will be utilized.",
    )
    parser_sync.add_argument(
        "--stats", action="store_true", help="Provide file transfer statistics."
    )
    parser_sync.add_argument(
        "-H",
        "--human-readable",
        action="store_true",
        help="Provide statistics with human readable formatting.",
    )
    parser_sync.add_argument(
        "--json", action="store_true", help="Print statistics in JSON formatting."
    )

    selection_group = parser_sync.add_argument_group("select")
    selection_group.add_argument(
        "-f",
        "--filter",
        type=str,
        nargs="+",
        help="Only synchronize jobs that match the state point filter.",
    )
    selection_group.add_argument(
        "-d",
        "--doc-filter",
        type=str,
        nargs="+",
        help="Only synchronize jobs that match the document filter.",
    )
    selection_group.add_argument(
        "-j",
        "--job-id",
        type=str,
        nargs="+",
        help="Only synchronize jobs with the given job ids.",
    )
    parser_sync.set_defaults(func=main_sync)

    parser_import = subparsers.add_parser(
        "import",
        description="""Import an existing dataset into this project. Optionally provide a file path
 based schema to specify the state point metadata. Providing a path based schema is only necessary
 if the data set was not previously exported from a signac project.""",
    )
    parser_import.add_argument(
        "origin",
        default=".",
        nargs="?",
        help="The origin to import from. May be a path to a directory, a zipfile, or a tarball. "
        "Defaults to the current working directory.",
    )
    parser_import.add_argument(
        "schema_path",
        nargs="?",
        help="Specify an optional import path, such as 'foo/{foo:int}'. Possible type definitions "
        "include bool, int, float, and str. The type is assumed to be 'str' if no type is "
        "specified.",
    )
    parser_import.add_argument(
        "--move",
        action="store_true",
        help="Move the data upon import instead of copying. Can only be used when importing from "
        "a directory.",
    )
    parser_import.add_argument(
        "--sync",
        action="store_true",
        help="Attempt recursive synchronization with default arguments.",
    )
    parser_import.add_argument(
        "--sync-interactive",
        action="store_true",
        help="Synchronize the project with the origin data space interactively.",
    )
    parser_import.set_defaults(func=main_import)

    parser_export = subparsers.add_parser(
        "export",
        description="""Export the project data space (or a subset) to a directory, a zipfile,
 or a tarball.""",
    )
    parser_export.add_argument(
        "target",
        help="The target to export to. May be a path to a directory, a zipfile, or a tarball.",
    )
    parser_export.add_argument(
        "schema_path",
        nargs="?",
        help="Specify an optional export path, based on the job state point, e.g., "
        "'foo/{job.sp.foo}'.",
    )
    parser_export.add_argument(
        "--move",
        action="store_true",
        help="Move data to export target instead of copying. Can only be used when exporting "
        "to a directory target.",
    )
    selection_group = parser_export.add_argument_group("select")
    selection_group.add_argument(
        "-f",
        "--filter",
        type=str,
        nargs="+",
        help="Limit the jobs to export to those matching the state point filter.",
    )
    selection_group.add_argument(
        "-d",
        "--doc-filter",
        type=str,
        nargs="+",
        help="Limit the jobs to export to those matching this document filter.",
    )
    selection_group.add_argument(
        "-j",
        "--job-id",
        type=str,
        nargs="+",
        help="Limit the jobs to export to those matching the provided job ids.",
    )
    parser_export.set_defaults(func=main_export)

    parser_update_cache = subparsers.add_parser(
        "update-cache",
        description="""Use this command to update the project's persistent state point cache.
This feature is still experimental and may be removed in future versions.""",
    )
    parser_update_cache.set_defaults(func=main_update_cache)

    parser_config = subparsers.add_parser("config")
    parser_config.add_argument(
        "-g",
        "--global",
        dest="globalcfg",
        action="store_true",
        help="Modify the global configuration.",
    )
    parser_config.add_argument(
        "-l", "--local", action="store_true", help="Modify the local configuration."
    )
    parser_config.add_argument(
        "-f",
        "--force",
        action="store_true",
        help="Skip sanity checks when modifying the configuration.",
    )
    config_subparsers = parser_config.add_subparsers()

    parser_show = config_subparsers.add_parser("show")
    parser_show.add_argument(
        "key",
        type=str,
        nargs="*",
        help="The key(s) to show, omit to show the full configuration.",
    )
    parser_show.set_defaults(func=main_config_show)

    parser_set = config_subparsers.add_parser("set")
    parser_set.add_argument("key", type=str, help="The key to modify.")
    parser_set.add_argument(
        "value", type=str, nargs="*", help="The value to set key to."
    )
    parser_set.add_argument(
        "-f", "--force", action="store_true", help="Override any validation warnings."
    )
    parser_set.set_defaults(func=main_config_set)

    parser_host = config_subparsers.add_parser("host")
    parser_host.add_argument(
        "hostname",
        type=str,
        help="The name of the specified resource. Note: The name can be arbitrarily chosen.",
    )
    parser_host.add_argument(
        "uri",
        type=str,
        nargs="?",
        help="Set the URI of the specified resource, for example: 'mongodb://localhost'.",
    )
    parser_host.add_argument(
        "-u", "--username", type=str, help="Set the username for this resource."
    )
    parser_host.add_argument(
        "-p",
        "--password",
        type=str,
        nargs="?",
        const=True,
        help="Store a password for the specified resource.",
    )
    parser_host.add_argument(
        "--update-pw",
        type=str,
        nargs="?",
        const=True,
        choices=PW_ENCRYPTION_SCHEMES,
        help="Update the password of the specified resource. "
        "Use in combination with -p/--password to store the "
        "new password. You can optionally specify the hashing "
        "algorithm used for the password encryption. Anything "
        "else but 'None' requires passlib! (default={})".format(
            DEFAULT_PW_ENCRYPTION_SCHEME
        ),
    )
    parser_host.add_argument(
        "--show-pw",
        action="store_true",
        help="Show the password if it was stored and exit.",
    )
    parser_host.add_argument(
        "-r", "--remove", action="store_true", help="Remove the specified resource."
    )
    parser_host.add_argument(
        "--test", action="store_true", help="Attempt connecting to the specified host."
    )
    parser_host.set_defaults(func=main_config_host)

    parser_verify = config_subparsers.add_parser("verify")
    parser_verify.set_defaults(func=main_config_verify)

    # UNCOMMENT THE FOLLOWING BLOCK WHEN THE FIRST MIGRATION IS INTRODUCED.
    # parser_migrate = subparsers.add_parser(
    #     'migrate',
    #     description="Irreversibly migrate this project's schema version to the "
    #                 "supported version.")
    # parser_migrate.set_defaults(func=main_migrate)

    # This is a hack, as argparse itself does not
    # allow to parse only --version without any
    # of the other required arguments.
    if "--version" in sys.argv:
        print("signac", __version__)
        sys.exit(0)

    args = parser.parse_args()
    if args.debug:
        logging.basicConfig(level=logging.DEBUG)
    else:
        log_level = (
            logging.DEBUG
            if args.debug
            else [
                logging.CRITICAL,
                logging.ERROR,
                logging.WARNING,
                logging.INFO,
                logging.MORE,
                logging.DEBUG,
            ][min(args.verbosity, 5)]
        )
        logging.basicConfig(level=log_level)

    if not hasattr(args, "func"):
        parser.print_usage()
        sys.exit(2)
    try:
        args.func(args)
    except KeyboardInterrupt:
        _print_err()
        _print_err("Interrupted.")
        if args.debug:
            raise
        sys.exit(1)
    except RuntimeWarning as warning:
        _print_err(f"Warning: {warning}")
        if args.debug:
            raise
        sys.exit(1)
    except Exception as error:
        _print_err(f"Error: {error}")
        if args.debug:
            raise
        sys.exit(1)
    else:
        sys.exit(0)


if __name__ == "__main__":
    main()<|MERGE_RESOLUTION|>--- conflicted
+++ resolved
@@ -315,11 +315,7 @@
     for job_id in args.job_id:
         job = _open_job_by_id(project, job_id)
         if args.interactive and not query_yes_no(
-<<<<<<< HEAD
-            "Are you sure you want to {action} job with id '{job._id}'?".format(
-=======
             "Are you sure you want to {action} job with id '{job.id}'?".format(
->>>>>>> ae72fe1b
                 action="clear" if args.clear else "remove", job=job
             ),
             default="no",
@@ -406,15 +402,10 @@
             if args.sp is not None:
                 statepoint = job.statepoint()
                 if len(args.sp) != 0:
-<<<<<<< HEAD
-                    sp = {key: sp[key] for key in args.sp if key in sp}
-                print(format_lines("sp ", job_id, sp))
-=======
                     statepoint = {
                         key: statepoint[key] for key in args.sp if key in statepoint
                     }
                 print(format_lines("sp ", job_id, statepoint))
->>>>>>> ae72fe1b
 
             if args.doc is not None:
                 doc = job.document()
@@ -1177,11 +1168,7 @@
                     python_version=sys.version,
                     signac_version=__version__,
                     project_id=project.id,
-<<<<<<< HEAD
-                    job_banner=f"\nJob:\t\t{job._id}" if job is not None else "",
-=======
                     job_banner=f"\nJob:\t\t{job.id}" if job is not None else "",
->>>>>>> ae72fe1b
                     root_path=project.root_directory(),
                     workspace_path=project.workspace(),
                     size=len(project),
