--- conflicted
+++ resolved
@@ -46,25 +46,17 @@
             mkdir -p ./venv
             virtualenv ./venv
             . venv/bin/activate
-<<<<<<< HEAD
-            pip install -r requirements.txt
-=======
->>>>>>> 72fd8d6d
             if [[ "$CIRCLE_JOB" == *"pypy"* ]]; then
               apt update -qq && apt install -qq libhdf5-dev
             else
               sudo apt update -qq && sudo apt install -qq libhdf5-dev
             fi
-<<<<<<< HEAD
-            pip install -U coverage mock pandas tables
-=======
             pip install -U -e . -r requirements-dev.txt
 
       - save_cache:
           key: python-env-v2-{{ arch }}-{{ .Environment.CIRCLE_JOB }}-{{ checksum "setup.py" }}-{{ checksum "requirements-dev.txt" }}
           paths:
             - "venv"
->>>>>>> 72fd8d6d
 
       - run:
           name: run tests
